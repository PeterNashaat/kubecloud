{
    "swagger": "2.0",
    "info": {
        "description": "API documentation for KubeCloud.",
        "title": "KubeCloud API",
        "contact": {},
        "version": "1.0"
    },
    "basePath": "/api/v1",
    "paths": {
        "/invoices": {
            "get": {
                "security": [
                    {
                        "AdminMiddleware": []
                    }
                ],
                "description": "Returns a list of all invoices",
                "consumes": [
                    "application/json"
                ],
                "produces": [
                    "application/json"
                ],
                "tags": [
                    "admin"
                ],
                "summary": "Get all invoices",
                "operationId": "get-all-invoices",
                "responses": {
                    "200": {
                        "description": "OK",
                        "schema": {
                            "type": "array",
                            "items": {
                                "$ref": "#/definitions/models.Invoice"
                            }
                        }
                    },
                    "500": {
                        "description": "Internal Server Error",
                        "schema": {
                            "$ref": "#/definitions/app.APIResponse"
                        }
                    }
                }
            }
        },
        "/nodes": {
            "get": {
                "description": "Retrieves a list of nodes from the grid proxy based on the provided filters.",
                "consumes": [
                    "application/json"
                ],
                "produces": [
                    "application/json"
                ],
                "tags": [
                    "nodes"
                ],
                "summary": "List nodes",
                "operationId": "list-nodes",
                "parameters": [
                    {
                        "type": "boolean",
                        "description": "Filter by healthy nodes (default: true)",
                        "name": "healthy",
                        "in": "query"
                    },
                    {
                        "type": "boolean",
                        "description": "Filter by rentable nodes (default: true)",
                        "name": "rentable",
                        "in": "query"
                    },
                    {
                        "type": "integer",
                        "description": "Limit the number of nodes returned (default: 50)",
                        "name": "limit",
                        "in": "query"
                    },
                    {
                        "type": "integer",
                        "description": "Offset for pagination (default: 0)",
                        "name": "offset",
                        "in": "query"
                    }
                ],
                "responses": {
                    "200": {
                        "description": "Nodes are retrieved successfully",
                        "schema": {
                            "$ref": "#/definitions/app.APIResponse"
                        }
                    },
                    "400": {
                        "description": "Invalid filter parameters",
                        "schema": {
                            "$ref": "#/definitions/app.APIResponse"
                        }
                    },
                    "500": {
                        "description": "Internal server error",
                        "schema": {
                            "$ref": "#/definitions/app.APIResponse"
                        }
                    }
                }
            }
        },
        "/pending-records": {
            "get": {
                "security": [
                    {
                        "AdminMiddleware": []
                    }
                ],
                "description": "Returns all pending records in the system",
                "consumes": [
                    "application/json"
                ],
                "produces": [
                    "application/json"
                ],
                "tags": [
                    "admin"
                ],
                "summary": "List pending records",
                "operationId": "list-pending-records",
                "responses": {
                    "200": {
                        "description": "OK",
                        "schema": {
                            "type": "array",
                            "items": {
                                "$ref": "#/definitions/app.PendingRecordsResponse"
                            }
                        }
                    },
                    "500": {
                        "description": "Internal Server Error",
                        "schema": {
                            "$ref": "#/definitions/app.APIResponse"
                        }
                    }
                }
            }
        },
        "/user": {
            "get": {
                "description": "Retrieves all data of the user",
                "produces": [
                    "application/json"
                ],
                "tags": [
                    "users"
                ],
                "summary": "Get user details",
                "operationId": "get-user",
                "responses": {
                    "200": {
                        "description": "User is retrieved successfully",
                        "schema": {
                            "$ref": "#/definitions/models.User"
                        }
                    },
                    "404": {
                        "description": "User is not found",
                        "schema": {
                            "$ref": "#/definitions/app.APIResponse"
                        }
                    },
                    "500": {
                        "description": "Internal Server Error",
                        "schema": {
                            "$ref": "#/definitions/app.APIResponse"
                        }
                    }
                }
            }
        },
        "/user/balance": {
            "get": {
                "description": "Retrieves the user's balance in USD",
                "produces": [
                    "application/json"
                ],
                "tags": [
                    "users"
                ],
                "summary": "Get user balance",
                "operationId": "get-user-balance",
                "responses": {
                    "200": {
                        "description": "Balance fetched successfully",
                        "schema": {
                            "$ref": "#/definitions/app.UserBalanceResponse"
                        }
                    },
                    "404": {
                        "description": "User is not found",
                        "schema": {
                            "$ref": "#/definitions/app.APIResponse"
                        }
                    },
                    "500": {
                        "description": "Internal Server Error",
                        "schema": {
                            "$ref": "#/definitions/app.APIResponse"
                        }
                    }
                }
            }
        },
        "/user/balance/charge": {
            "post": {
                "description": "Charges the user's balance using a payment method",
                "consumes": [
                    "application/json"
                ],
                "produces": [
                    "application/json"
                ],
                "tags": [
                    "users"
                ],
                "summary": "Charge user balance",
                "operationId": "charge-balance",
                "parameters": [
                    {
                        "description": "Charge Balance Input",
                        "name": "body",
                        "in": "body",
                        "required": true,
                        "schema": {
                            "$ref": "#/definitions/app.ChargeBalanceInput"
                        }
                    }
                ],
                "responses": {
                    "202": {
                        "description": "workflow_id: string, email: string",
                        "schema": {
                            "$ref": "#/definitions/app.ChargeBalanceResponse"
                        }
                    },
                    "400": {
                        "description": "Invalid request format or amount",
                        "schema": {
                            "$ref": "#/definitions/app.APIResponse"
                        }
                    },
                    "404": {
                        "description": "User is not found",
                        "schema": {
                            "$ref": "#/definitions/app.APIResponse"
                        }
                    },
                    "500": {
                        "description": "Internal server error",
                        "schema": {
                            "$ref": "#/definitions/app.APIResponse"
                        }
                    }
                }
            }
        },
        "/user/change_password": {
            "put": {
                "description": "Changes the user's password",
                "consumes": [
                    "application/json"
                ],
                "produces": [
                    "application/json"
                ],
                "tags": [
                    "users"
                ],
                "summary": "Change password",
                "operationId": "change-password",
                "parameters": [
                    {
                        "description": "Change Password Input",
                        "name": "body",
                        "in": "body",
                        "required": true,
                        "schema": {
                            "$ref": "#/definitions/app.ChangePasswordInput"
                        }
                    }
                ],
                "responses": {
                    "202": {
                        "description": "Password updated successfully",
                        "schema": {
                            "$ref": "#/definitions/app.APIResponse"
                        }
                    },
                    "400": {
                        "description": "Invalid request format or password mismatch",
                        "schema": {
                            "$ref": "#/definitions/app.APIResponse"
                        }
                    },
                    "404": {
                        "description": "User is not found",
                        "schema": {
                            "$ref": "#/definitions/app.APIResponse"
                        }
                    },
                    "500": {
                        "description": "Internal Server Error",
                        "schema": {
                            "$ref": "#/definitions/app.APIResponse"
                        }
                    }
                }
            }
        },
        "/user/forgot_password": {
            "post": {
                "description": "Sends a verification code to the user's email for password reset",
                "consumes": [
                    "application/json"
                ],
                "produces": [
                    "application/json"
                ],
                "tags": [
                    "users"
                ],
                "summary": "Forgot password",
                "operationId": "forgot-password",
                "parameters": [
                    {
                        "description": "Email Input",
                        "name": "body",
                        "in": "body",
                        "required": true,
                        "schema": {
                            "$ref": "#/definitions/app.EmailInput"
                        }
                    }
                ],
                "responses": {
                    "200": {
                        "description": "OK",
                        "schema": {
                            "$ref": "#/definitions/app.RegisterResponse"
                        }
                    },
                    "400": {
                        "description": "Invalid request format",
                        "schema": {
                            "$ref": "#/definitions/app.APIResponse"
                        }
                    },
                    "404": {
                        "description": "User is not found",
                        "schema": {
                            "$ref": "#/definitions/app.APIResponse"
                        }
                    },
                    "500": {
                        "description": "Internal Server Error",
                        "schema": {
                            "$ref": "#/definitions/app.APIResponse"
                        }
                    }
                }
            }
        },
        "/user/forgot_password/verify": {
            "post": {
                "description": "Verifies the code sent to the user's email for password reset",
                "consumes": [
                    "application/json"
                ],
                "produces": [
                    "application/json"
                ],
                "tags": [
                    "users"
                ],
                "summary": "Verify forgot password code",
                "operationId": "verify-forgot-password-code",
                "parameters": [
                    {
                        "description": "Verify Code Input",
                        "name": "body",
                        "in": "body",
                        "required": true,
                        "schema": {
                            "$ref": "#/definitions/app.VerifyCodeInput"
                        }
                    }
                ],
                "responses": {
                    "201": {
                        "description": "Verification successful",
                        "schema": {
                            "$ref": "#/definitions/internal.TokenPair"
                        }
                    },
                    "400": {
                        "description": "Invalid request format or verification failed",
                        "schema": {
                            "$ref": "#/definitions/app.APIResponse"
                        }
                    },
                    "500": {
                        "description": "Internal Server Error",
                        "schema": {
                            "$ref": "#/definitions/app.APIResponse"
                        }
                    }
                }
            }
        },
        "/user/invoice": {
            "get": {
                "security": [
                    {
                        "UserMiddleware": []
                    }
                ],
                "description": "Returns a list of invoices for a user",
                "consumes": [
                    "application/json"
                ],
                "produces": [
                    "application/json"
                ],
                "tags": [
                    "invoices"
                ],
                "summary": "Get invoices",
                "operationId": "get-invoices",
                "responses": {
                    "200": {
                        "description": "OK",
                        "schema": {
                            "type": "array",
                            "items": {
                                "$ref": "#/definitions/models.Invoice"
                            }
                        }
                    },
                    "500": {
                        "description": "Internal Server Error",
                        "schema": {
                            "$ref": "#/definitions/app.APIResponse"
                        }
                    }
                }
            }
        },
        "/user/invoice/{invoice_id}": {
            "get": {
                "security": [
                    {
                        "UserMiddleware": []
                    }
                ],
                "description": "Downloads an invoice by ID",
                "consumes": [
                    "application/json"
                ],
                "produces": [
                    "application/octet-stream"
                ],
                "tags": [
                    "invoices"
                ],
                "summary": "Download invoice",
                "operationId": "download-invoice",
                "parameters": [
                    {
                        "type": "string",
                        "description": "Invoice ID",
                        "name": "invoice_id",
                        "in": "path",
                        "required": true
                    }
                ],
                "responses": {
                    "200": {
                        "description": "OK",
                        "schema": {
                            "type": "file"
                        }
                    },
                    "404": {
                        "description": "Invoice is not found",
                        "schema": {
                            "$ref": "#/definitions/app.APIResponse"
                        }
                    },
                    "500": {
                        "description": "Internal Server Error",
                        "schema": {
                            "$ref": "#/definitions/app.APIResponse"
                        }
                    }
                }
            }
        },
        "/user/login": {
            "post": {
                "description": "Logs a user in. Checks KYC verification status and updates user sponsorship status if needed. Login is not blocked by KYC errors.",
                "consumes": [
                    "application/json"
                ],
                "produces": [
                    "application/json"
                ],
                "tags": [
                    "users"
                ],
                "summary": "Login user (KYC verification checked)",
                "operationId": "login-user",
                "parameters": [
                    {
                        "description": "Login Input",
                        "name": "body",
                        "in": "body",
                        "required": true,
                        "schema": {
                            "$ref": "#/definitions/app.LoginInput"
                        }
                    }
                ],
                "responses": {
                    "201": {
                        "description": "Created",
                        "schema": {
                            "$ref": "#/definitions/internal.TokenPair"
                        }
                    },
                    "400": {
                        "description": "Invalid request format",
                        "schema": {
                            "$ref": "#/definitions/app.APIResponse"
                        }
                    },
                    "401": {
                        "description": "Login failed",
                        "schema": {
                            "$ref": "#/definitions/app.APIResponse"
                        }
                    },
                    "500": {
                        "description": "Internal Server Error",
                        "schema": {
                            "$ref": "#/definitions/app.APIResponse"
                        }
                    }
                }
            }
        },
        "/user/nodes": {
            "get": {
                "security": [
                    {
                        "UserMiddleware": []
                    }
                ],
                "description": "Returns a list of reserved nodes for a user",
                "consumes": [
                    "application/json"
                ],
                "produces": [
                    "application/json"
                ],
                "tags": [
                    "nodes"
                ],
                "summary": "List reserved nodes",
                "operationId": "list-reserved-nodes",
                "responses": {
                    "201": {
                        "description": "Created",
                        "schema": {
                            "type": "array",
                            "items": {
                                "$ref": "#/definitions/app.APIResponse"
                            }
                        }
                    },
                    "500": {
                        "description": "Internal Server Error",
                        "schema": {
                            "$ref": "#/definitions/app.APIResponse"
                        }
                    }
                }
            }
        },
        "/user/nodes/unreserve/{contract_id}": {
            "delete": {
                "security": [
                    {
                        "UserMiddleware": []
                    }
                ],
                "description": "Unreserve a node for a user",
                "consumes": [
                    "application/json"
                ],
                "produces": [
                    "application/json"
                ],
                "tags": [
                    "nodes"
                ],
                "summary": "Unreserve node",
                "operationId": "unreserve-node",
                "parameters": [
                    {
                        "type": "string",
                        "description": "Contract ID",
                        "name": "contract_id",
                        "in": "path",
                        "required": true
                    }
                ],
                "responses": {
                    "202": {
                        "description": "Accepted",
                        "schema": {
                            "$ref": "#/definitions/app.UnreserveNodeResponse"
                        }
                    },
                    "400": {
                        "description": "Invalid request",
                        "schema": {
                            "$ref": "#/definitions/app.APIResponse"
                        }
                    },
                    "404": {
                        "description": "User is not found",
                        "schema": {
                            "$ref": "#/definitions/app.APIResponse"
                        }
                    },
                    "500": {
                        "description": "Internal Server Error",
                        "schema": {
                            "$ref": "#/definitions/app.APIResponse"
                        }
                    }
                }
            }
        },
        "/user/nodes/{node_id}": {
            "post": {
                "security": [
                    {
                        "UserMiddleware": []
                    }
                ],
                "description": "Reserves a node for a user",
                "consumes": [
                    "application/json"
                ],
                "produces": [
                    "application/json"
                ],
                "tags": [
                    "nodes"
                ],
                "summary": "Reserve node",
                "operationId": "reserve-node",
                "parameters": [
                    {
                        "type": "string",
                        "description": "Node ID",
                        "name": "node_id",
                        "in": "path",
                        "required": true
                    }
                ],
                "responses": {
                    "202": {
                        "description": "Accepted",
                        "schema": {
                            "$ref": "#/definitions/app.ReserveNodeResponse"
                        }
                    },
                    "400": {
                        "description": "Invalid request",
                        "schema": {
                            "$ref": "#/definitions/app.APIResponse"
                        }
                    },
                    "404": {
                        "description": "No nodes are available for rent.",
                        "schema": {
                            "$ref": "#/definitions/app.APIResponse"
                        }
                    },
                    "500": {
                        "description": "Internal Server Error",
                        "schema": {
                            "$ref": "#/definitions/app.APIResponse"
                        }
                    }
                }
            }
        },
        "/user/pending-records": {
            "get": {
                "security": [
                    {
                        "BearerAuth": []
                    }
                ],
                "description": "Returns user pending records in the system",
                "consumes": [
                    "application/json"
                ],
                "produces": [
                    "application/json"
                ],
                "tags": [
                    "users"
                ],
                "summary": "List user pending records",
                "operationId": "list-user-pending-records",
                "responses": {
                    "200": {
                        "description": "OK",
                        "schema": {
                            "type": "array",
                            "items": {
                                "$ref": "#/definitions/app.PendingRecordsResponse"
                            }
                        }
                    },
                    "500": {
                        "description": "Internal Server Error",
                        "schema": {
                            "$ref": "#/definitions/app.APIResponse"
                        }
                    }
                }
            }
        },
        "/user/pending-records": {
            "get": {
                "security": [
                    {
                        "BearerAuth": []
                    }
                ],
                "description": "Returns user pending records in the system",
                "consumes": [
                    "application/json"
                ],
                "produces": [
                    "application/json"
                ],
                "tags": [
                    "users"
                ],
                "summary": "List user pending records",
                "operationId": "list-user-pending-records",
                "responses": {
                    "200": {
                        "description": "OK",
                        "schema": {
                            "type": "array",
                            "items": {
                                "$ref": "#/definitions/app.PendingRecordsResponse"
                            }
                        }
                    },
                    "500": {
                        "description": "Internal Server Error",
                        "schema": {
                            "$ref": "#/definitions/app.APIResponse"
                        }
                    }
                }
            }
        },
        "/user/redeem/{voucher_code}": {
            "put": {
                "description": "Redeems a voucher for the user",
                "produces": [
                    "application/json"
                ],
                "tags": [
                    "users"
                ],
                "summary": "Redeem voucher",
                "operationId": "redeem-voucher",
                "parameters": [
                    {
                        "type": "string",
                        "description": "Voucher Code",
                        "name": "voucher_code",
                        "in": "path",
                        "required": true
                    }
                ],
                "responses": {
                    "202": {
                        "description": "workflow_id: string, voucher_code: string, amount: float64, email: string",
                        "schema": {
                            "$ref": "#/definitions/app.RedeemVoucherResponse"
                        }
                    },
                    "400": {
                        "description": "Invalid voucher code, already redeemed, or expired",
                        "schema": {
                            "$ref": "#/definitions/app.APIResponse"
                        }
                    },
                    "404": {
                        "description": "User or voucher are not found",
                        "schema": {
                            "$ref": "#/definitions/app.APIResponse"
                        }
                    },
                    "500": {
                        "description": "Internal server error",
                        "schema": {
                            "$ref": "#/definitions/app.APIResponse"
                        }
                    }
                }
            }
        },
        "/user/refresh": {
            "post": {
                "description": "Refreshes the access token using a valid refresh token",
                "consumes": [
                    "application/json"
                ],
                "produces": [
                    "application/json"
                ],
                "tags": [
                    "users"
                ],
                "summary": "Refresh access token",
                "operationId": "refresh-token",
                "parameters": [
                    {
                        "description": "Refresh Token Input",
                        "name": "body",
                        "in": "body",
                        "required": true,
                        "schema": {
                            "$ref": "#/definitions/app.RefreshTokenInput"
                        }
                    }
                ],
                "responses": {
                    "201": {
                        "description": "Created",
                        "schema": {
                            "$ref": "#/definitions/app.RefreshTokenResponse"
                        }
                    },
                    "400": {
                        "description": "Invalid request format",
                        "schema": {
                            "$ref": "#/definitions/app.APIResponse"
                        }
                    },
                    "401": {
                        "description": "Invalid or expired refresh token",
                        "schema": {
                            "$ref": "#/definitions/app.APIResponse"
                        }
                    },
                    "500": {
                        "description": "Internal Server Error",
                        "schema": {
                            "$ref": "#/definitions/app.APIResponse"
                        }
                    }
                }
            }
        },
        "/user/register": {
            "post": {
                "description": "Registers a new user, sets up blockchain account, and creates KYC sponsorship. Sends verification code to email.",
                "consumes": [
                    "application/json"
                ],
                "produces": [
                    "application/json"
                ],
                "tags": [
                    "users"
                ],
                "summary": "Register user (with KYC sponsorship)",
                "operationId": "register-user",
                "parameters": [
                    {
                        "description": "Register Input",
                        "name": "body",
                        "in": "body",
                        "required": true,
                        "schema": {
                            "$ref": "#/definitions/app.RegisterInput"
                        }
                    }
                ],
                "responses": {
                    "201": {
<<<<<<< HEAD
                        "description": "workflow_id: string, email: string",
=======
                        "description": "Verification code sent successfully",
>>>>>>> b1f1bb17
                        "schema": {
                            "$ref": "#/definitions/app.RegisterUserResponse"
                        }
                    },
                    "400": {
                        "description": "Invalid request format or validation error",
                        "schema": {
                            "$ref": "#/definitions/app.APIResponse"
                        }
                    },
                    "409": {
                        "description": "User already registered",
                        "schema": {
                            "$ref": "#/definitions/app.APIResponse"
                        }
                    },
                    "500": {
                        "description": "Internal server error",
                        "schema": {
                            "$ref": "#/definitions/app.APIResponse"
                        }
                    }
                }
            }
        },
        "/user/register/verify": {
            "post": {
                "description": "Verifies the email using the registration code",
                "consumes": [
                    "application/json"
                ],
                "produces": [
                    "application/json"
                ],
                "tags": [
                    "users"
                ],
                "summary": "Verify registration code",
                "operationId": "verify-register-code",
                "parameters": [
                    {
                        "description": "Verify Code Input",
                        "name": "body",
                        "in": "body",
                        "required": true,
                        "schema": {
                            "$ref": "#/definitions/app.VerifyCodeInput"
                        }
                    }
                ],
                "responses": {
                    "202": {
                        "description": "workflow_id: string, email: string",
                        "schema": {
                            "$ref": "#/definitions/app.RegisterUserResponse"
                        }
                    },
                    "400": {
                        "description": "Invalid request format or verification failed",
                        "schema": {
                            "$ref": "#/definitions/app.APIResponse"
                        }
                    },
                    "500": {
                        "description": "Internal Server Error",
                        "schema": {
                            "$ref": "#/definitions/app.APIResponse"
                        }
                    }
                }
            }
        },
        "/user/ssh-keys": {
            "get": {
                "security": [
                    {
                        "BearerAuth": []
                    }
                ],
                "description": "Lists all SSH keys for the authenticated user",
                "consumes": [
                    "application/json"
                ],
                "produces": [
                    "application/json"
                ],
                "tags": [
                    "users"
                ],
                "summary": "List user SSH keys",
                "operationId": "list-ssh-keys",
                "responses": {
                    "200": {
                        "description": "OK",
                        "schema": {
                            "type": "array",
                            "items": {
                                "$ref": "#/definitions/models.SSHKey"
                            }
                        }
                    },
                    "401": {
                        "description": "Unauthorized",
                        "schema": {
                            "$ref": "#/definitions/app.APIResponse"
                        }
                    },
                    "500": {
                        "description": "Internal Server Error",
                        "schema": {
                            "$ref": "#/definitions/app.APIResponse"
                        }
                    }
                }
            },
            "post": {
                "security": [
                    {
                        "BearerAuth": []
                    }
                ],
                "description": "Adds a new SSH key for the authenticated user",
                "consumes": [
                    "application/json"
                ],
                "produces": [
                    "application/json"
                ],
                "tags": [
                    "users"
                ],
                "summary": "Add SSH key",
                "operationId": "add-ssh-key",
                "parameters": [
                    {
                        "description": "SSH Key Input",
                        "name": "body",
                        "in": "body",
                        "required": true,
                        "schema": {
                            "$ref": "#/definitions/app.SSHKeyInput"
                        }
                    }
                ],
                "responses": {
                    "201": {
                        "description": "Created",
                        "schema": {
                            "$ref": "#/definitions/models.SSHKey"
                        }
                    },
                    "400": {
                        "description": "Invalid request format",
                        "schema": {
                            "$ref": "#/definitions/app.APIResponse"
                        }
                    },
                    "401": {
                        "description": "Unauthorized",
                        "schema": {
                            "$ref": "#/definitions/app.APIResponse"
                        }
                    },
                    "500": {
                        "description": "Internal Server Error",
                        "schema": {
                            "$ref": "#/definitions/app.APIResponse"
                        }
                    }
                }
            }
        },
        "/user/ssh-keys/{ssh_key_id}": {
            "delete": {
                "security": [
                    {
                        "BearerAuth": []
                    }
                ],
                "description": "Deletes an SSH key for the authenticated user",
                "consumes": [
                    "application/json"
                ],
                "produces": [
                    "application/json"
                ],
                "tags": [
                    "users"
                ],
                "summary": "Delete SSH key",
                "operationId": "delete-ssh-key",
                "parameters": [
                    {
                        "type": "integer",
                        "description": "SSH Key ID",
                        "name": "ssh_key_id",
                        "in": "path",
                        "required": true
                    }
                ],
                "responses": {
                    "200": {
                        "description": "OK",
                        "schema": {
                            "$ref": "#/definitions/app.APIResponse"
                        }
                    },
                    "400": {
                        "description": "Invalid SSH key ID",
                        "schema": {
                            "$ref": "#/definitions/app.APIResponse"
                        }
                    },
                    "401": {
                        "description": "Unauthorized",
                        "schema": {
                            "$ref": "#/definitions/app.APIResponse"
                        }
                    },
                    "404": {
                        "description": "SSH key not found",
                        "schema": {
                            "$ref": "#/definitions/app.APIResponse"
                        }
                    },
                    "500": {
                        "description": "Internal Server Error",
                        "schema": {
                            "$ref": "#/definitions/app.APIResponse"
                        }
                    }
                }
            }
        },
        "/user/ssh-keys": {
            "get": {
                "security": [
                    {
                        "BearerAuth": []
                    }
                ],
                "description": "Lists all SSH keys for the authenticated user",
                "consumes": [
                    "application/json"
                ],
                "produces": [
                    "application/json"
                ],
                "tags": [
                    "users"
                ],
                "summary": "List user SSH keys",
                "operationId": "list-ssh-keys",
                "responses": {
                    "200": {
                        "description": "OK",
                        "schema": {
                            "type": "array",
                            "items": {
                                "$ref": "#/definitions/models.SSHKey"
                            }
                        }
                    },
                    "401": {
                        "description": "Unauthorized",
                        "schema": {
                            "$ref": "#/definitions/app.APIResponse"
                        }
                    },
                    "500": {
                        "description": "Internal Server Error",
                        "schema": {
                            "$ref": "#/definitions/app.APIResponse"
                        }
                    }
                }
            },
            "post": {
                "security": [
                    {
                        "BearerAuth": []
                    }
                ],
                "description": "Adds a new SSH key for the authenticated user",
                "consumes": [
                    "application/json"
                ],
                "produces": [
                    "application/json"
                ],
                "tags": [
                    "users"
                ],
                "summary": "Add SSH key",
                "operationId": "add-ssh-key",
                "parameters": [
                    {
                        "description": "SSH Key Input",
                        "name": "body",
                        "in": "body",
                        "required": true,
                        "schema": {
                            "$ref": "#/definitions/app.SSHKeyInput"
                        }
                    }
                ],
                "responses": {
                    "201": {
                        "description": "Created",
                        "schema": {
                            "$ref": "#/definitions/models.SSHKey"
                        }
                    },
                    "400": {
                        "description": "Invalid request format",
                        "schema": {
                            "$ref": "#/definitions/app.APIResponse"
                        }
                    },
                    "401": {
                        "description": "Unauthorized",
                        "schema": {
                            "$ref": "#/definitions/app.APIResponse"
                        }
                    },
                    "500": {
                        "description": "Internal Server Error",
                        "schema": {
                            "$ref": "#/definitions/app.APIResponse"
                        }
                    }
                }
            }
        },
        "/user/ssh-keys/{ssh_key_id}": {
            "delete": {
                "security": [
                    {
                        "BearerAuth": []
                    }
                ],
                "description": "Deletes an SSH key for the authenticated user",
                "consumes": [
                    "application/json"
                ],
                "produces": [
                    "application/json"
                ],
                "tags": [
                    "users"
                ],
                "summary": "Delete SSH key",
                "operationId": "delete-ssh-key",
                "parameters": [
                    {
                        "type": "integer",
                        "description": "SSH Key ID",
                        "name": "ssh_key_id",
                        "in": "path",
                        "required": true
                    }
                ],
                "responses": {
                    "200": {
                        "description": "OK",
                        "schema": {
                            "$ref": "#/definitions/app.APIResponse"
                        }
                    },
                    "400": {
                        "description": "Invalid SSH key ID",
                        "schema": {
                            "$ref": "#/definitions/app.APIResponse"
                        }
                    },
                    "401": {
                        "description": "Unauthorized",
                        "schema": {
                            "$ref": "#/definitions/app.APIResponse"
                        }
                    },
                    "404": {
                        "description": "SSH key not found",
                        "schema": {
                            "$ref": "#/definitions/app.APIResponse"
                        }
                    },
                    "500": {
                        "description": "Internal Server Error",
                        "schema": {
                            "$ref": "#/definitions/app.APIResponse"
                        }
                    }
                }
            }
        },
        "/users": {
            "get": {
                "security": [
                    {
                        "AdminMiddleware": []
                    }
                ],
                "description": "Returns a list of all users",
                "consumes": [
                    "application/json"
                ],
                "produces": [
                    "application/json"
                ],
                "tags": [
                    "admin"
                ],
                "summary": "Get all users",
                "operationId": "get-all-users",
                "responses": {
                    "200": {
                        "description": "OK",
                        "schema": {
                            "type": "array",
                            "items": {
                                "$ref": "#/definitions/models.User"
                            }
                        }
                    },
                    "500": {
                        "description": "Internal Server Error",
                        "schema": {
                            "$ref": "#/definitions/app.APIResponse"
                        }
                    }
                }
            }
        },
        "/users/{user_id}": {
            "delete": {
                "security": [
                    {
                        "AdminMiddleware": []
                    }
                ],
                "description": "Deletes a user from the system",
                "consumes": [
                    "application/json"
                ],
                "produces": [
                    "application/json"
                ],
                "tags": [
                    "admin"
                ],
                "summary": "Delete a user",
                "operationId": "delete-user",
                "parameters": [
                    {
                        "type": "string",
                        "description": "User ID",
                        "name": "user_id",
                        "in": "path",
                        "required": true
                    }
                ],
                "responses": {
                    "200": {
                        "description": "OK",
                        "schema": {
                            "$ref": "#/definitions/app.APIResponse"
                        }
                    },
                    "400": {
                        "description": "Invalid user ID",
                        "schema": {
                            "$ref": "#/definitions/app.APIResponse"
                        }
                    },
                    "403": {
                        "description": "Admins cannot delete their own account",
                        "schema": {
                            "$ref": "#/definitions/app.APIResponse"
                        }
                    },
                    "500": {
                        "description": "Internal Server Error",
                        "schema": {
                            "$ref": "#/definitions/app.APIResponse"
                        }
                    }
                }
            }
        },
        "/users/{user_id}/credit": {
            "post": {
                "security": [
                    {
                        "AdminMiddleware": []
                    }
                ],
                "description": "Credits a specific user's balance",
                "consumes": [
                    "application/json"
                ],
                "produces": [
                    "application/json"
                ],
                "tags": [
                    "admin"
                ],
                "summary": "Credit user balance",
                "operationId": "credit-user",
                "parameters": [
                    {
                        "type": "string",
                        "description": "User ID",
                        "name": "user_id",
                        "in": "path",
                        "required": true
                    },
                    {
                        "description": "Credit Request Input",
                        "name": "body",
                        "in": "body",
                        "required": true,
                        "schema": {
                            "$ref": "#/definitions/app.CreditRequestInput"
                        }
                    }
                ],
                "responses": {
                    "201": {
                        "description": "Created",
                        "schema": {
                            "$ref": "#/definitions/app.CreditUserResponse"
                        }
                    },
                    "400": {
                        "description": "Invalid request format or user ID",
                        "schema": {
                            "$ref": "#/definitions/app.APIResponse"
                        }
                    },
                    "500": {
                        "description": "Internal Server Error",
                        "schema": {
                            "$ref": "#/definitions/app.APIResponse"
                        }
                    }
                }
            }
        },
        "/vouchers": {
            "get": {
                "security": [
                    {
                        "AdminMiddleware": []
                    }
                ],
                "description": "Returns all vouchers in the system",
                "consumes": [
                    "application/json"
                ],
                "produces": [
                    "application/json"
                ],
                "tags": [
                    "admin"
                ],
                "summary": "List vouchers",
                "operationId": "list-vouchers",
                "responses": {
                    "200": {
                        "description": "OK",
                        "schema": {
                            "type": "array",
                            "items": {
                                "$ref": "#/definitions/models.Voucher"
                            }
                        }
                    },
                    "500": {
                        "description": "Internal Server Error",
                        "schema": {
                            "$ref": "#/definitions/app.APIResponse"
                        }
                    }
                }
            }
        },
        "/vouchers/generate": {
            "post": {
                "security": [
                    {
                        "AdminMiddleware": []
                    }
                ],
                "description": "Generates a bulk of vouchers",
                "consumes": [
                    "application/json"
                ],
                "produces": [
                    "application/json"
                ],
                "tags": [
                    "admin"
                ],
                "summary": "Generate vouchers",
                "operationId": "generate-vouchers",
                "parameters": [
                    {
                        "description": "Generate Vouchers Input",
                        "name": "body",
                        "in": "body",
                        "required": true,
                        "schema": {
                            "$ref": "#/definitions/app.GenerateVouchersInput"
                        }
                    }
                ],
                "responses": {
                    "201": {
                        "description": "Created",
                        "schema": {
                            "type": "array",
                            "items": {
                                "$ref": "#/definitions/models.Voucher"
                            }
                        }
                    },
                    "400": {
                        "description": "Invalid request format",
                        "schema": {
                            "$ref": "#/definitions/app.APIResponse"
                        }
                    },
                    "500": {
                        "description": "Internal Server Error",
                        "schema": {
                            "$ref": "#/definitions/app.APIResponse"
                        }
                    }
                }
            }
        },
        "/workflow/{workflow_id}": {
            "get": {
                "description": "Returns the status of a workflow by its ID.",
                "consumes": [
                    "application/json"
                ],
                "produces": [
                    "application/json"
                ],
                "tags": [
                    "workflow"
                ],
                "summary": "Get workflow status",
                "operationId": "get-workflow-status",
                "parameters": [
                    {
                        "type": "string",
                        "description": "Workflow ID",
                        "name": "workflow_id",
                        "in": "path",
                        "required": true
                    }
                ],
                "responses": {
                    "200": {
                        "description": "Workflow status returned successfully",
                        "schema": {
                            "type": "string"
                        }
                    },
                    "400": {
                        "description": "Invalid request or missing workflow ID",
                        "schema": {
                            "$ref": "#/definitions/app.APIResponse"
                        }
                    },
                    "404": {
                        "description": "Workflow not found",
                        "schema": {
                            "$ref": "#/definitions/app.APIResponse"
                        }
                    },
                    "500": {
                        "description": "Internal server error",
                        "schema": {
                            "$ref": "#/definitions/app.APIResponse"
                        }
                    }
                }
            }
        }
    },
    "definitions": {
        "app.APIResponse": {
            "type": "object",
            "properties": {
                "data": {},
                "error": {
                    "type": "string"
                },
                "message": {
                    "type": "string"
                },
                "status": {
                    "type": "integer"
                }
            }
        },
        "app.ChangePasswordInput": {
            "type": "object",
            "required": [
                "confirm_password",
                "email",
                "password"
            ],
            "properties": {
                "confirm_password": {
                    "type": "string"
                },
                "email": {
                    "type": "string"
                },
                "password": {
                    "type": "string",
                    "maxLength": 64,
                    "minLength": 8
                }
            }
        },
        "app.ChargeBalanceInput": {
            "type": "object",
            "required": [
                "amount",
                "card_type",
                "payment_method_id"
            ],
            "properties": {
                "amount": {
                    "type": "integer"
                },
                "card_type": {
                    "type": "string"
                },
                "payment_method_id": {
                    "type": "string"
                }
            }
        },
        "app.ChargeBalanceResponse": {
            "type": "object",
            "properties": {
                "email": {
                    "type": "string"
                },
                "workflow_id": {
                    "type": "string"
                }
            }
        },
        "app.CreditRequestInput": {
            "type": "object",
            "required": [
                "amount",
                "memo"
            ],
            "properties": {
                "amount": {
                    "type": "integer"
                },
                "memo": {
                    "type": "string",
                    "maxLength": 255,
                    "minLength": 3
                }
            }
        },
        "app.CreditUserResponse": {
            "type": "object",
            "properties": {
                "amount": {
                    "type": "integer"
                },
                "memo": {
                    "type": "string"
                },
                "user": {
                    "type": "string"
                }
            }
        },
        "app.EmailInput": {
            "type": "object",
            "required": [
                "email"
            ],
            "properties": {
                "email": {
                    "type": "string"
                }
            }
        },
        "app.GenerateVouchersInput": {
            "type": "object",
            "required": [
                "count",
                "expire_after_days",
                "value"
            ],
            "properties": {
                "count": {
                    "type": "integer"
                },
                "expire_after_days": {
                    "type": "integer"
                },
                "value": {
                    "type": "number"
                }
            }
        },
        "app.LoginInput": {
            "type": "object",
            "required": [
                "email",
                "password"
            ],
            "properties": {
                "email": {
                    "type": "string"
                },
                "password": {
                    "type": "string",
                    "maxLength": 64,
                    "minLength": 3
                }
            }
        },
<<<<<<< HEAD
        "app.RedeemVoucherResponse": {
            "type": "object",
            "properties": {
                "amount": {
                    "type": "number"
                },
                "email": {
                    "type": "string"
                },
                "voucher_code": {
                    "type": "string"
                },
                "workflow_id": {
                    "type": "string"
=======
        "app.PendingRecordsResponse": {
            "type": "object",
            "properties": {
                "created_at": {
                    "type": "string"
                },
                "id": {
                    "type": "integer"
                },
                "tft_amount": {
                    "description": "TFTs are multiplied by 1e7",
                    "type": "integer"
                },
                "transferred_tft_amount": {
                    "type": "integer"
                },
                "transferred_usd_amount": {
                    "type": "number"
                },
                "updated_at": {
                    "type": "string"
                },
                "usd_amount": {
                    "type": "number"
                },
                "user_id": {
                    "type": "integer"
>>>>>>> b1f1bb17
                }
            }
        },
        "app.RefreshTokenInput": {
            "type": "object",
            "required": [
                "refresh_token"
            ],
            "properties": {
                "refresh_token": {
                    "type": "string"
                }
            }
        },
        "app.RefreshTokenResponse": {
            "type": "object",
            "properties": {
                "access_token": {
                    "type": "string"
                }
            }
        },
        "app.RegisterInput": {
            "type": "object",
            "required": [
                "confirm_password",
                "email",
                "name",
                "password"
            ],
            "properties": {
                "confirm_password": {
                    "type": "string"
                },
                "email": {
                    "type": "string"
                },
                "name": {
                    "type": "string",
                    "maxLength": 64,
                    "minLength": 3
                },
                "password": {
                    "type": "string",
                    "maxLength": 64,
                    "minLength": 8
                }
            }
        },
        "app.RegisterResponse": {
            "type": "object",
            "properties": {
                "email": {
                    "type": "string"
                },
                "timeout": {
                    "type": "string"
                }
            }
        },
<<<<<<< HEAD
        "app.RegisterUserResponse": {
            "type": "object",
            "properties": {
                "email": {
                    "type": "string"
                },
                "workflow_id": {
                    "type": "string"
                }
            }
        },
        "app.ReserveNodeResponse": {
            "type": "object",
            "properties": {
                "email": {
                    "type": "string"
                },
                "node_id": {
                    "type": "integer"
                },
                "workflow_id": {
                    "type": "string"
                }
            }
        },
=======
>>>>>>> b1f1bb17
        "app.SSHKeyInput": {
            "type": "object",
            "required": [
                "name",
                "public_key"
            ],
            "properties": {
                "name": {
                    "type": "string"
                },
                "public_key": {
                    "type": "string"
                }
            }
        },
<<<<<<< HEAD
        "app.UnreserveNodeResponse": {
            "type": "object",
            "properties": {
                "contract_id": {
                    "type": "integer"
                },
                "email": {
                    "type": "string"
                },
                "workflow_id": {
                    "type": "string"
                }
            }
        },
=======
>>>>>>> b1f1bb17
        "app.UserBalanceResponse": {
            "type": "object",
            "properties": {
                "balance_usd": {
                    "type": "number"
                },
                "debt_usd": {
                    "type": "number"
                }
            }
        },
        "app.VerifyCodeInput": {
            "type": "object",
            "required": [
                "code",
                "email"
            ],
            "properties": {
                "code": {
                    "type": "integer"
                },
                "email": {
                    "type": "string"
                }
            }
        },
        "internal.TokenPair": {
            "type": "object",
            "properties": {
                "access_token": {
                    "type": "string"
                },
                "refresh_token": {
                    "type": "string"
                }
            }
        },
        "models.Invoice": {
            "type": "object",
            "required": [
                "user_id"
            ],
            "properties": {
                "created_at": {
                    "type": "string"
                },
                "id": {
                    "type": "integer"
                },
                "nodes": {
                    "type": "array",
                    "items": {
                        "$ref": "#/definitions/models.NodeItem"
                    }
                },
                "tax": {
                    "description": "TODO:",
                    "type": "number"
                },
                "total": {
                    "type": "number"
                },
                "user_id": {
                    "type": "integer"
                }
            }
        },
        "models.NodeItem": {
            "type": "object",
            "properties": {
                "contract_id": {
                    "type": "integer"
                },
                "cost": {
                    "type": "number"
                },
                "id": {
                    "type": "integer"
                },
                "invoice_id": {
                    "type": "integer"
                },
                "node_id": {
                    "type": "integer"
                },
                "period": {
                    "type": "number"
                },
                "rent_created_at": {
                    "type": "string"
                }
            }
        },
        "models.SSHKey": {
            "type": "object",
            "required": [
                "name",
                "public_key",
                "userID"
            ],
            "properties": {
                "created_at": {
                    "type": "string"
                },
                "id": {
                    "description": "Primary key",
                    "type": "integer"
                },
                "name": {
                    "description": "Unique name per user",
                    "type": "string"
                },
                "public_key": {
                    "description": "Unique public key per user",
                    "type": "string"
                },
                "updated_at": {
                    "type": "string"
                },
                "userID": {
                    "description": "User owner",
                    "type": "integer"
                }
            }
        },
        "models.User": {
            "type": "object",
            "required": [
                "email",
                "password",
                "username"
            ],
            "properties": {
                "account_address": {
                    "type": "string"
                },
                "admin": {
                    "type": "boolean"
                },
                "code": {
                    "type": "integer"
                },
                "credit_card_balance": {
                    "description": "money from credit card",
                    "type": "number"
                },
                "credited_balance": {
                    "description": "manually added by admin or from vouchers",
                    "type": "number"
                },
                "debt": {
                    "type": "number"
                },
                "email": {
                    "type": "string"
                },
                "id": {
                    "type": "integer"
                },
                "password": {
                    "type": "array",
                    "items": {
                        "type": "integer"
                    }
                },
                "sponsored": {
                    "type": "boolean"
                },
                "ssh_key": {
                    "type": "string"
                },
                "stripe_customer_id": {
                    "type": "string"
                },
                "updated_at": {
                    "type": "string"
                },
                "username": {
                    "type": "string"
                },
                "verified": {
                    "type": "boolean"
                }
            }
        },
        "models.Voucher": {
            "type": "object",
            "properties": {
                "code": {
                    "type": "string"
                },
                "created_at": {
                    "type": "string"
                },
                "expires_at": {
                    "type": "string"
                },
                "id": {
                    "type": "integer"
                },
                "redeemed": {
                    "type": "boolean"
                },
                "value": {
                    "type": "number"
                }
            }
        }
    }
}<|MERGE_RESOLUTION|>--- conflicted
+++ resolved
@@ -913,11 +913,7 @@
                 ],
                 "responses": {
                     "201": {
-<<<<<<< HEAD
                         "description": "workflow_id: string, email: string",
-=======
-                        "description": "Verification code sent successfully",
->>>>>>> b1f1bb17
                         "schema": {
                             "$ref": "#/definitions/app.RegisterUserResponse"
                         }
@@ -1152,168 +1148,6 @@
                 }
             }
         },
-        "/user/ssh-keys": {
-            "get": {
-                "security": [
-                    {
-                        "BearerAuth": []
-                    }
-                ],
-                "description": "Lists all SSH keys for the authenticated user",
-                "consumes": [
-                    "application/json"
-                ],
-                "produces": [
-                    "application/json"
-                ],
-                "tags": [
-                    "users"
-                ],
-                "summary": "List user SSH keys",
-                "operationId": "list-ssh-keys",
-                "responses": {
-                    "200": {
-                        "description": "OK",
-                        "schema": {
-                            "type": "array",
-                            "items": {
-                                "$ref": "#/definitions/models.SSHKey"
-                            }
-                        }
-                    },
-                    "401": {
-                        "description": "Unauthorized",
-                        "schema": {
-                            "$ref": "#/definitions/app.APIResponse"
-                        }
-                    },
-                    "500": {
-                        "description": "Internal Server Error",
-                        "schema": {
-                            "$ref": "#/definitions/app.APIResponse"
-                        }
-                    }
-                }
-            },
-            "post": {
-                "security": [
-                    {
-                        "BearerAuth": []
-                    }
-                ],
-                "description": "Adds a new SSH key for the authenticated user",
-                "consumes": [
-                    "application/json"
-                ],
-                "produces": [
-                    "application/json"
-                ],
-                "tags": [
-                    "users"
-                ],
-                "summary": "Add SSH key",
-                "operationId": "add-ssh-key",
-                "parameters": [
-                    {
-                        "description": "SSH Key Input",
-                        "name": "body",
-                        "in": "body",
-                        "required": true,
-                        "schema": {
-                            "$ref": "#/definitions/app.SSHKeyInput"
-                        }
-                    }
-                ],
-                "responses": {
-                    "201": {
-                        "description": "Created",
-                        "schema": {
-                            "$ref": "#/definitions/models.SSHKey"
-                        }
-                    },
-                    "400": {
-                        "description": "Invalid request format",
-                        "schema": {
-                            "$ref": "#/definitions/app.APIResponse"
-                        }
-                    },
-                    "401": {
-                        "description": "Unauthorized",
-                        "schema": {
-                            "$ref": "#/definitions/app.APIResponse"
-                        }
-                    },
-                    "500": {
-                        "description": "Internal Server Error",
-                        "schema": {
-                            "$ref": "#/definitions/app.APIResponse"
-                        }
-                    }
-                }
-            }
-        },
-        "/user/ssh-keys/{ssh_key_id}": {
-            "delete": {
-                "security": [
-                    {
-                        "BearerAuth": []
-                    }
-                ],
-                "description": "Deletes an SSH key for the authenticated user",
-                "consumes": [
-                    "application/json"
-                ],
-                "produces": [
-                    "application/json"
-                ],
-                "tags": [
-                    "users"
-                ],
-                "summary": "Delete SSH key",
-                "operationId": "delete-ssh-key",
-                "parameters": [
-                    {
-                        "type": "integer",
-                        "description": "SSH Key ID",
-                        "name": "ssh_key_id",
-                        "in": "path",
-                        "required": true
-                    }
-                ],
-                "responses": {
-                    "200": {
-                        "description": "OK",
-                        "schema": {
-                            "$ref": "#/definitions/app.APIResponse"
-                        }
-                    },
-                    "400": {
-                        "description": "Invalid SSH key ID",
-                        "schema": {
-                            "$ref": "#/definitions/app.APIResponse"
-                        }
-                    },
-                    "401": {
-                        "description": "Unauthorized",
-                        "schema": {
-                            "$ref": "#/definitions/app.APIResponse"
-                        }
-                    },
-                    "404": {
-                        "description": "SSH key not found",
-                        "schema": {
-                            "$ref": "#/definitions/app.APIResponse"
-                        }
-                    },
-                    "500": {
-                        "description": "Internal Server Error",
-                        "schema": {
-                            "$ref": "#/definitions/app.APIResponse"
-                        }
-                    }
-                }
-            }
-        },
         "/users": {
             "get": {
                 "security": [
@@ -1757,7 +1591,6 @@
                 }
             }
         },
-<<<<<<< HEAD
         "app.RedeemVoucherResponse": {
             "type": "object",
             "properties": {
@@ -1772,35 +1605,6 @@
                 },
                 "workflow_id": {
                     "type": "string"
-=======
-        "app.PendingRecordsResponse": {
-            "type": "object",
-            "properties": {
-                "created_at": {
-                    "type": "string"
-                },
-                "id": {
-                    "type": "integer"
-                },
-                "tft_amount": {
-                    "description": "TFTs are multiplied by 1e7",
-                    "type": "integer"
-                },
-                "transferred_tft_amount": {
-                    "type": "integer"
-                },
-                "transferred_usd_amount": {
-                    "type": "number"
-                },
-                "updated_at": {
-                    "type": "string"
-                },
-                "usd_amount": {
-                    "type": "number"
-                },
-                "user_id": {
-                    "type": "integer"
->>>>>>> b1f1bb17
                 }
             }
         },
@@ -1861,7 +1665,6 @@
                 }
             }
         },
-<<<<<<< HEAD
         "app.RegisterUserResponse": {
             "type": "object",
             "properties": {
@@ -1887,8 +1690,6 @@
                 }
             }
         },
-=======
->>>>>>> b1f1bb17
         "app.SSHKeyInput": {
             "type": "object",
             "required": [
@@ -1904,7 +1705,6 @@
                 }
             }
         },
-<<<<<<< HEAD
         "app.UnreserveNodeResponse": {
             "type": "object",
             "properties": {
@@ -1919,8 +1719,6 @@
                 }
             }
         },
-=======
->>>>>>> b1f1bb17
         "app.UserBalanceResponse": {
             "type": "object",
             "properties": {
