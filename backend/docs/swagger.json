--- conflicted
+++ resolved
@@ -473,23 +473,16 @@
                 }
             }
         },
-<<<<<<< HEAD
         "/notifications": {
             "get": {
                 "description": "Retrieves all user notifications with pagination",
-=======
-        "/nodes": {
-            "get": {
-                "description": "List all nodes from the grid proxy (no user-specific filtering)",
->>>>>>> 0ebc4c35
-                "consumes": [
-                    "application/json"
-                ],
-                "produces": [
-                    "application/json"
-                ],
-                "tags": [
-<<<<<<< HEAD
+                "consumes": [
+                    "application/json"
+                ],
+                "produces": [
+                    "application/json"
+                ],
+                "tags": [
                     "notifications"
                 ],
                 "summary": "Get all notifications",
@@ -498,22 +491,10 @@
                         "type": "integer",
                         "description": "Maximum number of notifications to return (default: 20, max: 100)",
                         "name": "limit",
-=======
-                    "nodes"
-                ],
-                "summary": "List all grid nodes",
-                "operationId": "list-all-grid-nodes",
-                "parameters": [
-                    {
-                        "type": "boolean",
-                        "description": "Filter by healthy nodes (default: false)",
-                        "name": "healthy",
->>>>>>> 0ebc4c35
                         "in": "query"
                     },
                     {
                         "type": "integer",
-<<<<<<< HEAD
                         "description": "Number of notifications to skip (default: 0)",
                         "name": "offset",
                         "in": "query"
@@ -686,31 +667,18 @@
                         "type": "integer",
                         "description": "Limit",
                         "name": "limit",
-=======
-                        "description": "Limit the number of nodes returned (default: 50)",
-                        "name": "size",
->>>>>>> 0ebc4c35
                         "in": "query"
                     },
                     {
                         "type": "integer",
-<<<<<<< HEAD
                         "description": "Offset",
                         "name": "offset",
-=======
-                        "description": "page number (default: 1)",
-                        "name": "page",
->>>>>>> 0ebc4c35
                         "in": "query"
                     }
                 ],
                 "responses": {
                     "200": {
-<<<<<<< HEAD
                         "description": "Unread notifications retrieved successfully",
-=======
-                        "description": "All grid nodes retrieved successfully",
->>>>>>> 0ebc4c35
                         "schema": {
                             "allOf": [
                                 {
@@ -720,7 +688,6 @@
                                     "type": "object",
                                     "properties": {
                                         "data": {
-<<<<<<< HEAD
                                             "type": "object",
                                             "properties": {
                                                 "count": {
@@ -739,9 +706,6 @@
                                                     "type": "integer"
                                                 }
                                             }
-=======
-                                            "$ref": "#/definitions/app.ListNodesResponse"
->>>>>>> 0ebc4c35
                                         }
                                     }
                                 }
@@ -749,7 +713,6 @@
                         }
                     },
                     "400": {
-<<<<<<< HEAD
                         "description": "Invalid pagination parameters",
                         "schema": {
                             "$ref": "#/definitions/app.APIResponse"
@@ -955,19 +918,80 @@
                     },
                     "404": {
                         "description": "Notification not found",
-=======
+                        "schema": {
+                            "$ref": "#/definitions/app.APIResponse"
+                        }
+                    },
+                    "500": {
+                        "description": "Failed to mark notification as unread",
+                        "schema": {
+                            "$ref": "#/definitions/app.APIResponse"
+                        }
+                    }
+                }
+            }
+        },
+        "/nodes": {
+            "get": {
+                "description": "List all nodes from the grid proxy (no user-specific filtering)",
+                "consumes": [
+                    "application/json"
+                ],
+                "produces": [
+                    "application/json"
+                ],
+                "tags": [
+                    "nodes"
+                ],
+                "summary": "List all grid nodes",
+                "operationId": "list-all-grid-nodes",
+                "parameters": [
+                    {
+                        "type": "boolean",
+                        "description": "Filter by healthy nodes (default: false)",
+                        "name": "healthy",
+                        "in": "query"
+                    },
+                    {
+                        "type": "integer",
+                        "description": "Limit the number of nodes returned (default: 50)",
+                        "name": "size",
+                        "in": "query"
+                    },
+                    {
+                        "type": "integer",
+                        "description": "page number (default: 1)",
+                        "name": "page",
+                        "in": "query"
+                    }
+                ],
+                "responses": {
+                    "200": {
+                        "description": "All grid nodes retrieved successfully",
+                        "schema": {
+                            "allOf": [
+                                {
+                                    "$ref": "#/definitions/app.APIResponse"
+                                },
+                                {
+                                    "type": "object",
+                                    "properties": {
+                                        "data": {
+                                            "$ref": "#/definitions/app.ListNodesResponse"
+                                        }
+                                    }
+                                }
+                            ]
+                        }
+                    },
+                    "400": {
                         "description": "Invalid filter parameters",
->>>>>>> 0ebc4c35
-                        "schema": {
-                            "$ref": "#/definitions/app.APIResponse"
-                        }
-                    },
-                    "500": {
-<<<<<<< HEAD
-                        "description": "Failed to mark notification as unread",
-=======
+                        "schema": {
+                            "$ref": "#/definitions/app.APIResponse"
+                        }
+                    },
+                    "500": {
                         "description": "Internal server error",
->>>>>>> 0ebc4c35
                         "schema": {
                             "$ref": "#/definitions/app.APIResponse"
                         }
@@ -3144,42 +3168,6 @@
                 "used_resources": {
                     "$ref": "#/definitions/types.Capacity"
                 }
-<<<<<<< HEAD
-            }
-        },
-        "app.NotificationResponse": {
-            "description": "A notification response",
-            "type": "object",
-            "properties": {
-                "created_at": {
-                    "type": "string"
-                },
-                "id": {
-                    "type": "string"
-                },
-                "payload": {
-                    "type": "object",
-                    "additionalProperties": {
-                        "type": "string"
-                    }
-                },
-                "read_at": {
-                    "type": "string"
-                },
-                "severity": {
-                    "$ref": "#/definitions/models.NotificationSeverity"
-                },
-                "status": {
-                    "$ref": "#/definitions/models.NotificationStatus"
-                },
-                "task_id": {
-                    "type": "string"
-                },
-                "type": {
-                    "$ref": "#/definitions/models.NotificationType"
-                }
-=======
->>>>>>> 0ebc4c35
             }
         },
         "app.PendingRecordsResponse": {
