package internal

import (
	"encoding/json"
	"fmt"
	"os"

	"github.com/go-playground/validator"
)

// Configuration struct holds all configs for the app
type Configuration struct {
	Server               Server             `json:"server" validate:"required,dive"`
	Database             DB                 `json:"database" validate:"required"`
	JWT                  JwtToken           `json:"token" validate:"required"`
	Admins               []string           `json:"admins"`
	MailSender           MailSender         `json:"mailSender"`
	Currency             string             `json:"currency" validate:"required"`
	StripeSecret         string             `json:"stripe_secret" validate:"required"`
	VoucherNameLength    int                `json:"voucher_name_length"  validate:"required,gt=0"`
	GridProxyURL         string             `json:"gridproxy_url" validate:"required"`
	TFChainURL           string             `json:"tfchain_url" validate:"required"`
	TermsANDConditions   TermsANDConditions `json:"terms_and_conditions"`
	ActivationServiceURL string             `json:"activation_service_url" validate:"required"`
<<<<<<< HEAD
	GraphqlURL           string             `json:"graphql_url" validate:"required"`
	FiresquidURL         string             `json:"firesquid_url" validate:"required"`
	SystemAccount        GridAccount        `json:"system_account"`
=======
	Redis                Redis              `json:"redis" validate:"required,dive"`
	Grid                 GridConfig         `json:"grid" validate:"required,dive"`
	DeployerWorkersNum   int                `json:"deployer_workers_num" default:"1"`
}

type GridConfig struct {
	Mnemonic string `json:"mne" validate:"required"`
	Network  string `json:"net" validate:"required"`
>>>>>>> d6905024
}

// Server struct holds server's information
type Server struct {
	Host string `json:"host" validate:"required,hostname|ip"`
	Port string `json:"port" validate:"required,numeric"`
}

// DB struct holds database file
type DB struct {
	File string `json:"file" validate:"required"`
}

// JWT Token struct holds info required for JWT Tokens
type JwtToken struct {
	Secret                   string `json:"secret" validate:"required"`
	AccessTokenExpiryMinutes int    `json:"access_token_expiry_minutes" validate:"required,gt=0"` // in minutes
	RefreshTokenExpiryHours  int    `json:"refresh_token_expiry_hours" validate:"required,gt=0"`  // in hours
}

// MailSender struct to hold sender's email, password
type MailSender struct {
	Email       string `json:"email" validate:"required,email"`
	SendGridKey string `json:"sendgrid_key" validate:"required"`
	Timeout     int    `json:"timeout" validate:"min=30"`
}

// TermsANDConditions holds required data for accepting terms and conditions
type TermsANDConditions struct {
	DocumentLink string `json:"document_link" validate:"required"`
	DocumentHash string `json:"document_hash" validate:"required"`
}

<<<<<<< HEAD
// GridAccount holds data for system's account
type GridAccount struct {
	Mnemonics string `json:"mnemonics" validate:"required"`
	Network   string `json:"network" validate:"required"`
=======
// Redis struct holds Redis connection information
type Redis struct {
	Host     string `json:"host" validate:"required"`
	Port     int    `json:"port" validate:"required,min=1,max=65535"`
	Password string `json:"password"`
	DB       int    `json:"db" validate:"min=0"`
>>>>>>> d6905024
}

// ReadConfFile read configurations of json file
func ReadConfFile(path string) (Configuration, error) {
	config := Configuration{}
	file, err := os.Open(path)
	if err != nil {
		return Configuration{}, fmt.Errorf("failed to open config file: %w", err)
	}
	defer file.Close()

	dec := json.NewDecoder(file)
	if err := dec.Decode(&config); err != nil {
		return Configuration{}, fmt.Errorf("failed to load config: %w", err)
	}

	validate := validator.New()
	if err := validate.Struct(config); err != nil {
		if validationErrors, ok := err.(validator.ValidationErrors); ok {
			for _, ve := range validationErrors {
				fmt.Printf("Validation error on field '%s': %s\n", ve.Namespace(), ve.Tag())
			}
		}
		return Configuration{}, fmt.Errorf("invalid configuration: %w", err)
	}

	return config, nil
}<|MERGE_RESOLUTION|>--- conflicted
+++ resolved
@@ -22,11 +22,9 @@
 	TFChainURL           string             `json:"tfchain_url" validate:"required"`
 	TermsANDConditions   TermsANDConditions `json:"terms_and_conditions"`
 	ActivationServiceURL string             `json:"activation_service_url" validate:"required"`
-<<<<<<< HEAD
 	GraphqlURL           string             `json:"graphql_url" validate:"required"`
 	FiresquidURL         string             `json:"firesquid_url" validate:"required"`
 	SystemAccount        GridAccount        `json:"system_account"`
-=======
 	Redis                Redis              `json:"redis" validate:"required,dive"`
 	Grid                 GridConfig         `json:"grid" validate:"required,dive"`
 	DeployerWorkersNum   int                `json:"deployer_workers_num" default:"1"`
@@ -35,7 +33,6 @@
 type GridConfig struct {
 	Mnemonic string `json:"mne" validate:"required"`
 	Network  string `json:"net" validate:"required"`
->>>>>>> d6905024
 }
 
 // Server struct holds server's information
@@ -69,19 +66,18 @@
 	DocumentHash string `json:"document_hash" validate:"required"`
 }
 
-<<<<<<< HEAD
 // GridAccount holds data for system's account
 type GridAccount struct {
 	Mnemonics string `json:"mnemonics" validate:"required"`
 	Network   string `json:"network" validate:"required"`
-=======
+}
+
 // Redis struct holds Redis connection information
 type Redis struct {
 	Host     string `json:"host" validate:"required"`
 	Port     int    `json:"port" validate:"required,min=1,max=65535"`
 	Password string `json:"password"`
 	DB       int    `json:"db" validate:"min=0"`
->>>>>>> d6905024
 }
 
 // ReadConfFile read configurations of json file
