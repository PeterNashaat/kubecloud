--- conflicted
+++ resolved
@@ -11,7 +11,6 @@
 
 // Configuration struct holds all configs for the app
 type Configuration struct {
-<<<<<<< HEAD
 	Server                        Server             `json:"server" validate:"required,dive"`
 	Database                      DB                 `json:"database" validate:"required"`
 	JwtToken                      JwtToken           `json:"jwt_token" validate:"required"`
@@ -32,31 +31,10 @@
 	Invoice                       InvoiceCompanyData `json:"invoice"`
 	SSH                           SSHConfig          `json:"ssh" validate:"required,dive"`
 	MonitorBalanceIntervalInHours int                `json:"monitor_balance_interval_in_hours" validate:"required,gt=0"`
-=======
-	Server               Server             `json:"server" validate:"required,dive"`
-	Database             DB                 `json:"database" validate:"required"`
-	JwtToken             JwtToken           `json:"jwt_token" validate:"required"`
-	Admins               []string           `json:"admins" validate:"required"`
-	MailSender           MailSender         `json:"mailSender"`
-	Currency             string             `json:"currency" validate:"required"`
-	StripeSecret         string             `json:"stripe_secret" validate:"required"`
-	VoucherNameLength    int                `json:"voucher_name_length"  validate:"required,gt=0"`
-	GridProxyURL         string             `json:"gridproxy_url" validate:"required"`
-	TFChainURL           string             `json:"tfchain_url" validate:"required"`
-	TermsANDConditions   TermsANDConditions `json:"terms_and_conditions"`
-	ActivationServiceURL string             `json:"activation_service_url" validate:"required"`
-	GraphqlURL           string             `json:"graphql_url" validate:"required"`
-	FiresquidURL         string             `json:"firesquid_url" validate:"required"`
-	SystemAccount        GridAccount        `json:"system_account"`
-	Redis                Redis              `json:"redis" validate:"required,dive"`
-	DeployerWorkersNum   int                `json:"deployer_workers_num" default:"1"`
-	Invoice              InvoiceCompanyData `json:"invoice"`
-	SSH                  SSHConfig          `json:"ssh" validate:"required,dive"`
 
 	// KYC Verifier config
 	KYCVerifierAPIURL  string `json:"kyc_verifier_api_url" validate:"required,url"`
 	KYCChallengeDomain string `json:"kyc_challenge_domain" validate:"required"`
->>>>>>> 23604f88
 }
 
 type SSHConfig struct {
