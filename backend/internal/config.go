--- conflicted
+++ resolved
@@ -43,14 +43,11 @@
 	KYCChallengeDomain string `json:"kyc_challenge_domain" validate:"required"`
 
 	Logger LoggerConfig `json:"logger"`
-<<<<<<< HEAD
 	Loki   LokiConfig   `json:"loki"`
-=======
 
 	// Notification configuration
 	NotificationConfigPath string             `json:"notification_config_path"`
 	Notification           NotificationConfig `json:"-"`
->>>>>>> 586056fc
 }
 
 type SSHConfig struct {
@@ -121,12 +118,12 @@
 	Compress   bool   `json:"compress"`
 }
 
-<<<<<<< HEAD
 type LokiConfig struct {
 	URL                 string            `json:"url"`
 	FlushIntervalSecond int               `json:"flush_interval_second"`
 	Labels              map[string]string `json:"labels"`
-=======
+}
+
 // NotificationConfig holds notification template type rules
 type NotificationConfig struct {
 	TemplateTypes         map[string]NotificationTemplateTypeConfig `json:"template_types"`
@@ -186,7 +183,6 @@
 	}
 
 	return notificationConfig, nil
->>>>>>> 586056fc
 }
 
 // LoadConfig load configurations
