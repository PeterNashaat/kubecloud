package internal

import (
	"context"
	"encoding/json"
	"io"
	"kubecloud/models"
	"net/http"
	"sync"
	"time"

	"kubecloud/internal/logger"

	"github.com/gin-gonic/gin"
)

// Notification types
const (
	Success = "success"
	Info    = "info"
	Error   = "error"
)

// SSEManager handles Server-Sent Events for real-time notifications
type SSEManager struct {
	clients map[int][]chan SSEMessage // userID -> client channels
	mu      sync.RWMutex
	ctx     context.Context
	cancel  context.CancelFunc
}

// SSEMessage represents a server-sent event message
type SSEMessage struct {
<<<<<<< HEAD
	Type      string    `json:"type"`
	Data      any       `json:"data"`
	Severity  string    `json:"severity"`
	TaskID    string    `json:"task_id,omitempty"`
	Timestamp time.Time `json:"timestamp"`
=======
	Type      string            `json:"type"`
	Data      map[string]string `json:"data"`
	Severity  string            `json:"severity"`
	TaskID    string            `json:"task_id,omitempty"`
	Timestamp time.Time         `json:"timestamp"`
>>>>>>> 876615e1
}

// NewSSEManager creates a new SSE manager
func NewSSEManager() *SSEManager {
	ctx, cancel := context.WithCancel(context.Background())
	manager := &SSEManager{
		clients: make(map[int][]chan SSEMessage),
		ctx:     ctx,
		cancel:  cancel,
	}

	return manager
}

// Stop gracefully shuts down the SSE manager
func (s *SSEManager) Stop() {
	s.cancel()

	s.mu.Lock()
	defer s.mu.Unlock()

	// Close all client channels
	for userID, channels := range s.clients {
		for _, ch := range channels {
			close(ch)
		}
		delete(s.clients, userID)
	}

}

// AddClient adds a new client channel for a user
func (s *SSEManager) AddClient(userID int) chan SSEMessage {
	s.mu.Lock()
	defer s.mu.Unlock()

	ch := make(chan SSEMessage, 10)
	s.clients[userID] = append(s.clients[userID], ch)

	return ch
}

// RemoveClient removes a client channel for a user
func (s *SSEManager) RemoveClient(userID int, clientChan chan SSEMessage) {
	s.mu.Lock()
	defer s.mu.Unlock()

	channels := s.clients[userID]
	for i, ch := range channels {
		if ch == clientChan {
			s.clients[userID] = append(channels[:i], channels[i+1:]...)
			close(ch)
			break
		}
	}

	if len(s.clients[userID]) == 0 {
		delete(s.clients, userID)
	}
}

// Notify sends a message to all clients of a specific user
<<<<<<< HEAD
func (s *SSEManager) Notify(userID int, msgType string, severity models.NotificationSeverity, data any, taskID ...string) {
	message := SSEMessage{
		Type:      msgType,
		Severity:  string(severity),
		Data:      data,
=======
func (s *SSEManager) Notify(userID int, msgType string, severity models.NotificationSeverity, data map[string]string, taskID ...string) {
	message := SSEMessage{
		Type:     msgType,
		Severity: string(severity),
		Data: map[string]string{
			"message": data["message"],
			"status":  data["status"],
		},
>>>>>>> 876615e1
		Timestamp: time.Now(),
	}

	if len(taskID) > 0 {
		message.TaskID = taskID[0]
	}

	s.mu.RLock()
	channels := make([]chan SSEMessage, len(s.clients[userID]))
	copy(channels, s.clients[userID])
	s.mu.RUnlock()

	// Send to all user's clients
	for _, ch := range channels {
		select {
		case ch <- message:
			// Message sent successfully
		case <-time.After(2 * time.Second):
			// Client not responding, remove it
			go s.RemoveClient(userID, ch)
		case <-s.ctx.Done():
			return
		}
	}

}

// HandleSSE handles SSE HTTP connections
func (s *SSEManager) HandleSSE(c *gin.Context) {
	userID := c.GetInt("user_id")
	if userID == 0 {
		c.JSON(http.StatusUnauthorized, gin.H{"error": "unauthorized"})
		return
	}

	// Set SSE headers
	c.Header("Content-Type", "text/event-stream")
	c.Header("Cache-Control", "no-cache")
	c.Header("Connection", "keep-alive")

	// Add client and get channel
	clientChan := s.AddClient(userID)
	defer s.RemoveClient(userID, clientChan)

	// Send initial connection message
	s.Notify(userID, "connected", models.NotificationSeverityInfo, map[string]string{"status": "connected"})

	// Stream messages to client
	c.Stream(func(w io.Writer) bool {
		select {
		case message, ok := <-clientChan:
			if !ok {
				return false // Channel closed
			}

			data, err := json.Marshal(message)
			if err != nil {
				logger.GetLogger().Error().Err(err).Msg("Failed to marshal SSE message")
				return false
			}

			c.SSEvent("message", string(data))
			return true

		case <-c.Request.Context().Done():
			logger.GetLogger().Debug().Int("user_id", userID).Msg("Client disconnected")
			return false

		case <-s.ctx.Done():
			return false
		}
	})
}<|MERGE_RESOLUTION|>--- conflicted
+++ resolved
@@ -31,19 +31,11 @@
 
 // SSEMessage represents a server-sent event message
 type SSEMessage struct {
-<<<<<<< HEAD
-	Type      string    `json:"type"`
-	Data      any       `json:"data"`
-	Severity  string    `json:"severity"`
-	TaskID    string    `json:"task_id,omitempty"`
-	Timestamp time.Time `json:"timestamp"`
-=======
 	Type      string            `json:"type"`
 	Data      map[string]string `json:"data"`
 	Severity  string            `json:"severity"`
 	TaskID    string            `json:"task_id,omitempty"`
 	Timestamp time.Time         `json:"timestamp"`
->>>>>>> 876615e1
 }
 
 // NewSSEManager creates a new SSE manager
@@ -106,13 +98,6 @@
 }
 
 // Notify sends a message to all clients of a specific user
-<<<<<<< HEAD
-func (s *SSEManager) Notify(userID int, msgType string, severity models.NotificationSeverity, data any, taskID ...string) {
-	message := SSEMessage{
-		Type:      msgType,
-		Severity:  string(severity),
-		Data:      data,
-=======
 func (s *SSEManager) Notify(userID int, msgType string, severity models.NotificationSeverity, data map[string]string, taskID ...string) {
 	message := SSEMessage{
 		Type:     msgType,
@@ -121,7 +106,6 @@
 			"message": data["message"],
 			"status":  data["status"],
 		},
->>>>>>> 876615e1
 		Timestamp: time.Now(),
 	}
 
