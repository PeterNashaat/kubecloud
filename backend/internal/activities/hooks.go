package activities

import (
	"context"
	"fmt"

	"kubecloud/internal/logger"
	"kubecloud/internal/notification"
	"kubecloud/models"

	"github.com/xmonader/ewf"
)

func hookWorkflowStarted(ctx context.Context, w *ewf.Workflow) {
	logger.GetLogger().Info().Str("workflow_name", w.Name).Msg("Starting workflow")
}

func hookStepStarted(ctx context.Context, w *ewf.Workflow, step *ewf.Step) {
	logger.GetLogger().Info().Str("workflow_name", w.Name).Str("step_name", step.Name).Msg("Starting step")
}

func hookWorkflowDone(_ context.Context, wf *ewf.Workflow, err error) {
	if err != nil {
		logger.GetLogger().Error().Err(err).Str("workflow_name", wf.Name).Msg("Workflow failed")
	} else {
		logger.GetLogger().Info().Str("workflow_name", wf.Name).Msg("Workflow completed successfully")
	}
}

func hookStepDone(_ context.Context, w *ewf.Workflow, step *ewf.Step, err error) {
	if err != nil {
		logger.GetLogger().Error().Err(err).Str("workflow_name", w.Name).Str("step_name", step.Name).Msg("Step failed")
	} else {
		logger.GetLogger().Info().Str("workflow_name", w.Name).Str("step_name", step.Name).Msg("Step completed successfully")
	}
}

func newKubecloudWorkflowTemplate(n *notification.NotificationService) ewf.WorkflowTemplate {
	return ewf.WorkflowTemplate{
		BeforeWorkflowHooks: []ewf.BeforeWorkflowHook{
			hookWorkflowStarted,
		},
		AfterWorkflowHooks: []ewf.AfterWorkflowHook{
			hookWorkflowDone,
			notifyWorkflowProgress(n),
		},
		BeforeStepHooks: []ewf.BeforeStepHook{
			hookStepStarted,
		},
		AfterStepHooks: []ewf.AfterStepHook{
			hookStepDone,
		},
	}
}

func getOrdinalSuffix(n int) string {
	switch n % 100 {
	case 11, 12, 13:
		return "th"
	default:
		switch n % 10 {
		case 1:
			return "st"
		case 2:
			return "nd"
		case 3:
			return "rd"
		default:
			return "th"
		}
	}
}

func getDeployNodeStepName(index int) string {
	return fmt.Sprintf("deploy-%d%s-node", index, getOrdinalSuffix(index))
}

// hookVerificationWorkflowCompleted is called after user verification workflow completes
func hookVerificationWorkflowCompleted(notificationService *notification.NotificationService) ewf.AfterWorkflowHook {
	return func(ctx context.Context, w *ewf.Workflow, err error) {
<<<<<<< HEAD
		userID := w.State["user_id"].(int)
=======
		userID, ok := w.State["user_id"].(int)
		if !ok {
			logger.GetLogger().Error().Msg("user_id not found or invalid in workflow state")
			return
		}
>>>>>>> 876615e1
		notifcation := models.NewNotification(userID, "user_registration", map[string]string{}, models.WithNoPersist())
		if err != nil {
			notifcation.Severity = models.NotificationSeverityError
			notifcation.Payload = notification.MergePayload(notification.CommonPayload{
<<<<<<< HEAD
				Message: "User verification failed",
=======
				Message: "User verification failed. Please try again later.",
				Subject: "User verification",
>>>>>>> 876615e1
			}, map[string]string{})
			err = notificationService.Send(ctx, notifcation)
			if err != nil {
				logger.GetLogger().Error().Err(err).Msg("Failed to send user verification notification")
			}
			return
		}

		notifcation.Severity = models.NotificationSeveritySuccess
		notifcation.Payload = notification.MergePayload(notification.CommonPayload{
<<<<<<< HEAD
			Message: "User verification completed",
=======
			Message: "User verification completed successfully",
			Subject: "User verification",
>>>>>>> 876615e1
		}, map[string]string{})
		err = notificationService.Send(ctx, notifcation)
		if err != nil {
			logger.GetLogger().Error().Err(err).Msg("Failed to send user verification notification")
		}
	}
}<|MERGE_RESOLUTION|>--- conflicted
+++ resolved
@@ -78,25 +78,17 @@
 // hookVerificationWorkflowCompleted is called after user verification workflow completes
 func hookVerificationWorkflowCompleted(notificationService *notification.NotificationService) ewf.AfterWorkflowHook {
 	return func(ctx context.Context, w *ewf.Workflow, err error) {
-<<<<<<< HEAD
-		userID := w.State["user_id"].(int)
-=======
 		userID, ok := w.State["user_id"].(int)
 		if !ok {
 			logger.GetLogger().Error().Msg("user_id not found or invalid in workflow state")
 			return
 		}
->>>>>>> 876615e1
 		notifcation := models.NewNotification(userID, "user_registration", map[string]string{}, models.WithNoPersist())
 		if err != nil {
 			notifcation.Severity = models.NotificationSeverityError
 			notifcation.Payload = notification.MergePayload(notification.CommonPayload{
-<<<<<<< HEAD
-				Message: "User verification failed",
-=======
 				Message: "User verification failed. Please try again later.",
 				Subject: "User verification",
->>>>>>> 876615e1
 			}, map[string]string{})
 			err = notificationService.Send(ctx, notifcation)
 			if err != nil {
@@ -107,12 +99,8 @@
 
 		notifcation.Severity = models.NotificationSeveritySuccess
 		notifcation.Payload = notification.MergePayload(notification.CommonPayload{
-<<<<<<< HEAD
-			Message: "User verification completed",
-=======
 			Message: "User verification completed successfully",
 			Subject: "User verification",
->>>>>>> 876615e1
 		}, map[string]string{})
 		err = notificationService.Send(ctx, notifcation)
 		if err != nil {
