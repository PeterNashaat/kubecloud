--- conflicted
+++ resolved
@@ -140,11 +140,7 @@
 	}
 }
 
-<<<<<<< HEAD
 func SetupTFChainStep(client *substrate.Substrate, config internal.Configuration, sse *internal.SSEManager, db models.DB) ewf.StepFn {
-=======
-func SaveUserStep(db models.DB, config internal.Configuration, metrics *metrics.Metrics) ewf.StepFn {
->>>>>>> ca8adcc0
 	return func(ctx context.Context, state ewf.State) error {
 		userIDVal, ok := state["user_id"]
 		if !ok {
@@ -258,24 +254,7 @@
 			return nil
 		}
 
-<<<<<<< HEAD
 		mnemonicVal, ok := state["mnemonic"]
-=======
-		err = db.RegisterUser(&user)
-		if err != nil {
-			return fmt.Errorf("user registration failed: %w", err)
-		}
-
-		metrics.IncrementUserRegistration()
-
-		return nil
-	}
-}
-
-func UpdateUserVerifiedStep(db models.DB) ewf.StepFn {
-	return func(ctx context.Context, state ewf.State) error {
-		emailVal, ok := state["email"]
->>>>>>> ca8adcc0
 		if !ok {
 			return fmt.Errorf("missing 'mnemonic' in state")
 		}
