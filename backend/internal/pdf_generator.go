package internal

import (
	"embed"
	"fmt"
	"io"
	"kubecloud/models"
	"strconv"
	"time"

	"os"
	"path/filepath"

	"github.com/pkg/errors"
	"github.com/signintech/gopdf"
)

//go:embed logo.png fonts/Arial.ttf fonts/Arial-Bold.ttf fonts/Arial-Italic.ttf
var pdfAssets embed.FS

const (
	greyColor     uint8 = 80
	darkGreyColor uint8 = 60

	startX float64 = 25
	startY float64 = 30
<<<<<<< HEAD
=======

	logoPath       = "logo.png"
	fontPath       = "fonts/Arial.ttf"
	boldFontPath   = "fonts/Arial-Bold.ttf"
	italicFontPath = "fonts/Arial-Italic.ttf"
>>>>>>> 21f3dd88
)

func getAssetPath(subdir, filename string) (string, error) {
	cwd, err := os.Getwd()
	if err != nil {
		return "", fmt.Errorf("failed to get working directory: %w", err)
	}
	// Try relative to current working directory
	path := filepath.Join(cwd, subdir, filename)
	if _, err := os.Stat(path); err == nil {
		return path, nil
	}
	// Try one directory up (for Docker test context)
	path = filepath.Join(cwd, "..", subdir, filename)
	if _, err := os.Stat(path); err == nil {
		return path, nil
	}
	// Try absolute Docker path
	path = filepath.Join("/app", subdir, filename)
	if _, err := os.Stat(path); err == nil {
		return path, nil
	}
	return "", fmt.Errorf("file %q not found in any known path", filename)
}

type InvoicePDF struct {
	invoice models.Invoice
	user    models.User

	pdf    *gopdf.GoPdf
	config gopdf.Config
	startX float64
	startY float64
}

func CreateInvoicePDF(
	invoice models.Invoice, user models.User, companyData InvoiceCompanyData,
) ([]byte, error) {
	pdf := gopdf.GoPdf{}
	config := gopdf.Config{PageSize: *gopdf.PageSizeA4}
	pdf.Start(config)

	invoicePDF := InvoicePDF{
		invoice: invoice,
		user:    user,
		pdf:     &pdf,
		config:  config,
		startX:  startX,
		startY:  startY,
	}

	if err := invoicePDF.setFonts(); err != nil {
		return nil, errors.Wrap(err, "failed to set fonts")
	}

	if err := invoicePDF.draw(companyData); err != nil {
		return nil, errors.Wrap(err, "failed to draw pdf")
	}

	return pdf.GetBytesPdf(), nil
}

func (in *InvoicePDF) setFonts() error {
<<<<<<< HEAD
	fontPath, err := getAssetPath("internal/fonts", "Arial.ttf")
	if err != nil {
		return fmt.Errorf("failed to get Arial font path: %w", err)
	}

	if err := in.pdf.AddTTFFont("Arial", fontPath); err != nil {
		return err
	}

	boldFontPath, err := getAssetPath("internal/fonts", "Arial-Bold.ttf")
	if err != nil {
		return fmt.Errorf("failed to get Arial-Bold font path: %w", err)
	}

	if err := in.pdf.AddTTFFont("Arial-Bold", boldFontPath); err != nil {
		return err
	}

	italicFontPath, err := getAssetPath("internal/fonts", "Arial-Italic.ttf")
	if err != nil {
		return fmt.Errorf("failed to get Arial-Italic font path: %w", err)
	}

	return in.pdf.AddTTFFont("Arial-Italic", italicFontPath)
=======
	arialFont, err := pdfAssets.ReadFile(fontPath)
	if err != nil {
		return errors.Wrap(err, "failed to read Arial font")
	}
	if err := in.pdf.AddTTFFontData("Arial", arialFont); err != nil {
		return err
	}

	arialBoldFont, err := pdfAssets.ReadFile(boldFontPath)
	if err != nil {
		return errors.Wrap(err, "failed to read Arial-Bold font")
	}
	if err := in.pdf.AddTTFFontData("Arial-Bold", arialBoldFont); err != nil {
		return err
	}

	arialItalicFont, err := pdfAssets.ReadFile(italicFontPath)
	if err != nil {
		return errors.Wrap(err, "failed to read Arial-Italic font")
	}
	return in.pdf.AddTTFFontData("Arial-Italic", arialItalicFont)
>>>>>>> 21f3dd88
}

func (in *InvoicePDF) draw(companyData InvoiceCompanyData) error {
	in.pdf.AddPage()

	if err := in.setLogo(); err != nil {
		return errors.Wrap(err, "failed to set logo")
	}

	// space
	in.startY += 35

	if err := in.title(); err != nil {
		return errors.Wrap(err, "failed to display title")
	}

	// space
	in.startY += 45

	if err := in.companySection(companyData); err != nil {
		return errors.Wrap(err, "failed to display company section")
	}

	if err := in.invoiceSection(); err != nil {
		return errors.Wrap(err, "failed to display invoice section")
	}

	// space
	in.startY += 70

	if err := in.userDetails(); err != nil {
		return errors.Wrap(err, "failed to display user section")
	}

	// space
	in.startY += 90

	if err := in.summary(); err != nil {
		return errors.Wrap(err, "failed to display summary")
	}

	// space
	in.startY += 70

	// Product usage charges
	if err := in.usageCharges(); err != nil {
		return errors.Wrap(err, "failed to display usage charges")
	}

	// space
	in.startY += 85

	// Table Header
	if err := in.tableHeader(); err != nil {
		return errors.Wrap(err, "failed to display table header")
	}

	// space
	in.startY += 30

	// Table content
	if err := in.tableContent(); err != nil {
		return errors.Wrap(err, "failed to display table content")
	}

	return nil
}

func (in *InvoicePDF) setLogo() error {
<<<<<<< HEAD
	logoPath, err := getAssetPath("internal", "logo_tft.png")
	if err != nil {
		return fmt.Errorf("failed to get logo path: %w", err)
	}
	return in.pdf.Image(logoPath, in.startX, in.startY, nil)
=======
	logoFile, err := pdfAssets.Open(logoPath)
	if err != nil {
		return errors.Wrap(err, "failed to open logo file")
	}
	defer logoFile.Close()

	// Create a temporary file holder
	logoData, err := io.ReadAll(logoFile)
	if err != nil {
		return errors.Wrap(err, "failed to read logo data")
	}

	imgHolder, err := gopdf.ImageHolderByBytes(logoData)
	if err != nil {
		return errors.Wrap(err, "failed to create image holder")
	}

	return in.pdf.ImageByHolder(
		imgHolder,
		in.startX,
		in.startY,
		&gopdf.Rect{
			W: 200,
			H: 30,
		},
	)
>>>>>>> 21f3dd88
}

func (in *InvoicePDF) title() error {
	if err := in.pdf.SetFont("Arial", "", 14); err != nil {
		return err
	}

	in.pdf.SetTextColor(greyColor, greyColor, greyColor)
	in.pdf.SetXY(in.startX, in.startY)

	return in.pdf.Cell(nil,
		fmt.Sprintf("Final invoice for %s %d billing period", in.invoice.CreatedAt.Month().String(), in.invoice.CreatedAt.Year()),
	)
}

func (in *InvoicePDF) companySection(companyData InvoiceCompanyData) error {
	if err := in.pdf.SetFont("Arial-Bold", "", 10); err != nil {
		return err
	}
	in.pdf.SetTextColor(darkGreyColor, darkGreyColor, darkGreyColor)

	in.pdf.SetXY(in.startX, in.startY)
	if err := in.pdf.Cell(nil, "From"); err != nil {
		return err
	}

	if err := in.pdf.SetFont("Arial", "", 10); err != nil {
		return err
	}
	in.pdf.SetTextColor(greyColor, greyColor, greyColor)

	in.pdf.SetXY(in.startX, in.startY+15)
	if err := in.pdf.Cell(nil, companyData.Name); err != nil {
		return err
	}

	in.pdf.SetXY(in.startX, in.startY+27)
	if err := in.pdf.Cell(nil, companyData.Address); err != nil {
		return err
	}

	in.pdf.SetXY(in.startX, in.startY+39)
	return in.pdf.Cell(nil, companyData.Governorate)
}

func (in *InvoicePDF) invoiceSection() error {
	marginRight := float64(250)

	if err := in.pdf.SetFont("Arial-Bold", "", 10); err != nil {
		return err
	}
	in.pdf.SetTextColor(darkGreyColor, darkGreyColor, darkGreyColor)

	in.pdf.SetXY(in.startX+marginRight, in.startY)
	if err := in.pdf.Cell(nil, "Details"); err != nil {
		return err
	}

	if err := in.pdf.SetFont("Arial", "", 10); err != nil {
		return err
	}
	in.pdf.SetTextColor(greyColor, greyColor, greyColor)

	// Data labels
	in.pdf.SetXY(in.startX+250, in.startY+15)
	if err := in.pdf.Cell(nil, "Invoice number:"); err != nil {
		return err
	}
	in.pdf.SetXY(in.startX+250, in.startY+30)
	if err := in.pdf.Cell(nil, "Date of issue:"); err != nil {
		return err
	}
	in.pdf.SetXY(in.startX+250, in.startY+45)
	if err := in.pdf.Cell(nil, "Payment due on:"); err != nil {
		return err
	}

	// Data details
	textWidth, err := in.pdf.MeasureTextWidth(fmt.Sprint(in.invoice.ID))
	if err != nil {
		return err
	}

	in.pdf.SetXY(in.startX+540-textWidth, in.startY+20)
	if err := in.pdf.Cell(nil, fmt.Sprint(in.invoice.ID)); err != nil {
		return err
	}

	textWidth, err = in.pdf.MeasureTextWidth(in.invoice.CreatedAt.Format("January 2, 2006"))
	if err != nil {
		return err
	}

	in.pdf.SetXY(in.startX+540-textWidth, in.startY+35)
	if err := in.pdf.Cell(nil, in.invoice.CreatedAt.Format("January 2, 2006")); err != nil {
		return err
	}

	in.pdf.SetXY(in.startX+540-textWidth, in.startY+50)
	return in.pdf.Cell(nil, in.invoice.CreatedAt.Format("January 2, 2006"))
}

func (in *InvoicePDF) userDetails() error {
	if err := in.pdf.SetFont("Arial-Bold", "", 10); err != nil {
		return err
	}
	in.pdf.SetTextColor(darkGreyColor, darkGreyColor, darkGreyColor)

	in.pdf.SetXY(in.startX, in.startY)
	if err := in.pdf.Cell(nil, "For"); err != nil {
		return err
	}

	if err := in.pdf.SetFont("Arial", "", 10); err != nil {
		return err
	}
	in.pdf.SetTextColor(greyColor, greyColor, greyColor)

	// name
	in.pdf.SetXY(in.startX, in.startY+15)
	if err := in.pdf.Cell(nil, in.user.Username); err != nil {
		return err
	}

	// email
	in.pdf.SetXY(in.startX, in.startY+27)
	return in.pdf.Cell(nil, fmt.Sprintf("<%s>", in.user.Email))
}

func (in *InvoicePDF) summary() error {
	if err := in.pdf.SetFont("Arial", "", 14); err != nil {
		return err
	}
	in.pdf.SetXY(in.startX, in.startY)
	if err := in.pdf.Cell(nil, "Summary"); err != nil {
		return err
	}

	in.pdf.Line(in.startX, in.startY+25, in.startX+540, in.startY+25)
	in.pdf.Line(in.startX, in.startY+55, in.startX+540, in.startY+55)

	if err := in.pdf.SetFont("Arial", "", 10); err != nil {
		return err
	}

	in.pdf.SetXY(in.startX, in.startY+35)
	if err := in.pdf.Cell(nil, "Total usage charges"); err != nil {
		return err
	}

	totalText := formatFloat(in.invoice.Total)
	totalTextWidth, err := in.pdf.MeasureTextWidth(totalText)
	if err != nil {
		return err
	}

	in.pdf.SetXY(in.startX+540-totalTextWidth, in.startY+35)
	return in.pdf.Cell(nil, fmt.Sprintf("%v$", formatFloat(in.invoice.Total)))
}

func (in *InvoicePDF) usageCharges() error {
	if err := in.pdf.SetFont("Arial", "", 14); err != nil {
		return err
	}
	in.pdf.SetXY(in.startX, in.startY)
	if err := in.pdf.Cell(nil, "Product usage charges"); err != nil {
		return err
	}

	if err := in.pdf.SetFont("Arial-Italic", "", 10); err != nil {
		return err
	}

	in.pdf.SetXY(in.startX, in.startY+20)
	return in.pdf.Cell(nil, "Detailed usage information can be downloaded from the invoices section of your account")
}

func (in *InvoicePDF) tableHeader() error {
	if err := in.pdf.SetFont("Arial-Bold", "", 10); err != nil {
		return err
	}

	in.pdf.SetTextColor(darkGreyColor, darkGreyColor, darkGreyColor)
	in.pdf.SetXY(in.startX, in.startY)
	if err := in.pdf.Cell(nil, "Rented nodes"); err != nil {
		return err
	}

	in.pdf.SetXY(in.startX+250, in.startY)
	if err := in.pdf.Cell(nil, "Hours"); err != nil {
		return err
	}

	in.pdf.SetXY(in.startX+300, in.startY)
	if err := in.pdf.Cell(nil, "Start"); err != nil {
		return err
	}

	in.pdf.SetXY(in.startX+380, in.startY)
	if err := in.pdf.Cell(nil, "End"); err != nil {
		return err
	}

	totalText := formatFloat(in.invoice.Total)
	totalTextWidth, err := in.pdf.MeasureTextWidth(totalText)
	if err != nil {
		return err
	}

	in.pdf.SetXY(in.startX+540-totalTextWidth, in.startY)
	if err := in.pdf.Cell(nil, fmt.Sprintf("%v$", formatFloat(in.invoice.Total))); err != nil {
		return err
	}

	in.pdf.SetStrokeColor(darkGreyColor, darkGreyColor, darkGreyColor)
	in.pdf.Line(in.startX, in.startY+15, in.startX+540, in.startY+15)
	return nil
}

func (in *InvoicePDF) tableContent() error {
	if err := in.pdf.SetFont("Arial", "", 10); err != nil {
		return err
	}
	in.pdf.SetTextColor(greyColor, greyColor, greyColor)

	y := in.startY
	for _, d := range in.invoice.Nodes {
		in.pdf.SetXY(in.startX, y)
		if err := in.pdf.Cell(nil, fmt.Sprintf("node-%d", d.NodeID)); err != nil {
			return err
		}

		in.pdf.SetXY(in.startX+250, y)
		if err := in.pdf.Cell(nil, fmt.Sprint(d.PeriodInHours)); err != nil {
			return err
		}

		in.pdf.SetXY(in.startX+300, y)
		if err := in.pdf.Cell(nil, d.RentCreatedAt.Format("01-02 15:04")); err != nil {
			return err
		}

		in.pdf.SetXY(in.startX+380, y)
		if err := in.pdf.Cell(nil, time.Now().Format("01-02 15:04")); err != nil {
			return err
		}

		costTextWidth, err := in.pdf.MeasureTextWidth(formatFloat(d.Cost))
		if err != nil {
			return err
		}

		in.pdf.SetXY(in.startX+540-costTextWidth, y)
		if err := in.pdf.Cell(nil, fmt.Sprintf("%v$", formatFloat(d.Cost))); err != nil {
			return err
		}

		if y > in.config.PageSize.H-50 {
			in.pdf.AddPage()

			in.startY = startY
			y = in.startY
			if err := in.tableHeader(); err != nil {
				return err
			}

			y += 10
			if err := in.pdf.SetFont("Arial", "", 10); err != nil {
				return err
			}
			in.pdf.SetTextColor(greyColor, greyColor, greyColor)
		}

		y += 15
	}

	return nil
}

func formatFloat(f float64) string {
	// Check if the number has a fractional part
	if f == float64(int(f)) {
		return strconv.Itoa(int(f))
	}

	return fmt.Sprintf("%.2f", f)
}<|MERGE_RESOLUTION|>--- conflicted
+++ resolved
@@ -24,14 +24,11 @@
 
 	startX float64 = 25
 	startY float64 = 30
-<<<<<<< HEAD
-=======
 
 	logoPath       = "logo.png"
 	fontPath       = "fonts/Arial.ttf"
 	boldFontPath   = "fonts/Arial-Bold.ttf"
 	italicFontPath = "fonts/Arial-Italic.ttf"
->>>>>>> 21f3dd88
 )
 
 func getAssetPath(subdir, filename string) (string, error) {
@@ -95,32 +92,6 @@
 }
 
 func (in *InvoicePDF) setFonts() error {
-<<<<<<< HEAD
-	fontPath, err := getAssetPath("internal/fonts", "Arial.ttf")
-	if err != nil {
-		return fmt.Errorf("failed to get Arial font path: %w", err)
-	}
-
-	if err := in.pdf.AddTTFFont("Arial", fontPath); err != nil {
-		return err
-	}
-
-	boldFontPath, err := getAssetPath("internal/fonts", "Arial-Bold.ttf")
-	if err != nil {
-		return fmt.Errorf("failed to get Arial-Bold font path: %w", err)
-	}
-
-	if err := in.pdf.AddTTFFont("Arial-Bold", boldFontPath); err != nil {
-		return err
-	}
-
-	italicFontPath, err := getAssetPath("internal/fonts", "Arial-Italic.ttf")
-	if err != nil {
-		return fmt.Errorf("failed to get Arial-Italic font path: %w", err)
-	}
-
-	return in.pdf.AddTTFFont("Arial-Italic", italicFontPath)
-=======
 	arialFont, err := pdfAssets.ReadFile(fontPath)
 	if err != nil {
 		return errors.Wrap(err, "failed to read Arial font")
@@ -142,7 +113,6 @@
 		return errors.Wrap(err, "failed to read Arial-Italic font")
 	}
 	return in.pdf.AddTTFFontData("Arial-Italic", arialItalicFont)
->>>>>>> 21f3dd88
 }
 
 func (in *InvoicePDF) draw(companyData InvoiceCompanyData) error {
@@ -212,13 +182,6 @@
 }
 
 func (in *InvoicePDF) setLogo() error {
-<<<<<<< HEAD
-	logoPath, err := getAssetPath("internal", "logo_tft.png")
-	if err != nil {
-		return fmt.Errorf("failed to get logo path: %w", err)
-	}
-	return in.pdf.Image(logoPath, in.startX, in.startY, nil)
-=======
 	logoFile, err := pdfAssets.Open(logoPath)
 	if err != nil {
 		return errors.Wrap(err, "failed to open logo file")
@@ -245,7 +208,6 @@
 			H: 30,
 		},
 	)
->>>>>>> 21f3dd88
 }
 
 func (in *InvoicePDF) title() error {
