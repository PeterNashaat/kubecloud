--- conflicted
+++ resolved
@@ -412,7 +412,11 @@
 	return count, err
 }
 
-<<<<<<< HEAD
+func (s *GormDB) ListAllClusters() ([]Cluster, error) {
+	var clusters []Cluster
+	return clusters, s.db.Find(&clusters).Error
+}
+
 func migrateNotifications(db *gorm.DB) error {
 	m := db.Migrator()
 	if !m.HasTable(&Notification{}) {
@@ -475,9 +479,4 @@
 
 		return nil
 	})
-=======
-func (s *GormDB) ListAllClusters() ([]Cluster, error) {
-	var clusters []Cluster
-	return clusters, s.db.Find(&clusters).Error
->>>>>>> 22719c0b
 }