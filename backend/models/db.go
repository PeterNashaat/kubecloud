--- conflicted
+++ resolved
@@ -1,19 +1,16 @@
 package models
 
-<<<<<<< HEAD
-import "context"
+import (
+	"context"
+
+	"gorm.io/gorm"
+)
 
 // DB interface for databases
 type DB interface {
 	Ping(ctx context.Context) error
-=======
-import "gorm.io/gorm"
-
-// DB interface for databases
-type DB interface {
 	Close() error
 	GetDB() *gorm.DB
->>>>>>> ac252031
 	RegisterUser(user *User) error
 	GetUserByEmail(email string) (User, error)
 	GetUserByID(userID int) (User, error)
