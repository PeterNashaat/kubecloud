--- conflicted
+++ resolved
@@ -60,13 +60,7 @@
 
 // UpdateUserByID updates user data by its ID
 func (s *Sqlite) UpdateUserByID(user *models.User) error {
-<<<<<<< HEAD
-	s.mutex.Lock()
-	defer s.mutex.Unlock()
-
 	user.UpdatedAt = time.Now() 
-=======
->>>>>>> 8528989d
 	return s.db.Model(&models.User{}).
 		Where("id = ?", user.ID).
 		Updates(user).Error
