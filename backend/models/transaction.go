package models

import "time"

// Transaction model holds all data for any transaction
type Transaction struct {
	ID        int       `gorm:"primaryKey;autoIncrement"`
<<<<<<< HEAD
	UserID    int       `json:"user_id"`
	AdminID   int       `json:"admin_id"`
	Amount    float64   `json:"amount"` // in USD
	Memo      string    `json:"memo"`
	CreatedAt time.Time `json:"created_at"`
=======
	UserID    int       `json:"user_id" validate:"required"`
	AdminID   int       `json:"admin_id" validate:"required"`
	Amount    uint64    `json:"amount" validate:"required,gt=0"`
	Memo      string    `json:"memo" validate:"required,min=3,max=255"`
	CreatedAt time.Time `json:"created_at" validate:"required"`
>>>>>>> f750f64b
}<|MERGE_RESOLUTION|>--- conflicted
+++ resolved
@@ -5,17 +5,9 @@
 // Transaction model holds all data for any transaction
 type Transaction struct {
 	ID        int       `gorm:"primaryKey;autoIncrement"`
-<<<<<<< HEAD
-	UserID    int       `json:"user_id"`
-	AdminID   int       `json:"admin_id"`
-	Amount    float64   `json:"amount"` // in USD
-	Memo      string    `json:"memo"`
-	CreatedAt time.Time `json:"created_at"`
-=======
 	UserID    int       `json:"user_id" validate:"required"`
 	AdminID   int       `json:"admin_id" validate:"required"`
-	Amount    uint64    `json:"amount" validate:"required,gt=0"`
+	Amount    float64   `json:"amount" validate:"required,gt=0"` // in USD
 	Memo      string    `json:"memo" validate:"required,min=3,max=255"`
 	CreatedAt time.Time `json:"created_at" validate:"required"`
->>>>>>> f750f64b
 }