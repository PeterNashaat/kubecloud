package cmd

import (
	"context"
	"fmt"
	"kubecloud/app"
	"kubecloud/internal"
	"kubecloud/internal/logger"
	"net"
	"net/http"
	"os"
	"os/signal"
	"strings"
	"syscall"
	"time"

	"github.com/spf13/cobra"
	"github.com/spf13/viper"
)

func addFlags() error {
	rootCmd.PersistentFlags().StringP("config", "c", "./config.json", "Path to the configuration file (default: ./config.json)")
	if err := viper.BindPFlag("config", rootCmd.PersistentFlags().Lookup("config")); err != nil {
		return fmt.Errorf("failed to bind config flag: %w", err)
	}

	// === Server ===
	if err := bindStringFlag(rootCmd, "server.host", "", "Server host"); err != nil {
		return fmt.Errorf("failed to bind server.host flag: %w", err)
	}
	if err := bindStringFlag(rootCmd, "server.port", "", "Server port"); err != nil {
		return fmt.Errorf("failed to bind server.port flag: %w", err)
	}

	// === Database ===
	if err := bindStringFlag(rootCmd, "database.file", "", "Database file path"); err != nil {
		return fmt.Errorf("failed to bind database.file flag: %w", err)
	}

	// === JWT Token ===
	if err := bindStringFlag(rootCmd, "jwt_token.secret", "", "JWT secret"); err != nil {
		return fmt.Errorf("failed to bind jwt_token.secret flag: %w", err)
	}
	if err := bindIntFlag(rootCmd, "jwt_token.access_expiry_minutes", 60, "Access token expiry (minutes)"); err != nil {
		return fmt.Errorf("failed to bind jwt_token.access_expiry_minutes flag: %w", err)
	}
	if err := bindIntFlag(rootCmd, "jwt_token.refresh_expiry_hours", 24, "Refresh token expiry (hours)"); err != nil {
		return fmt.Errorf("failed to bind jwt_token.refresh_expiry_hours flag: %w", err)
	}

	// === Admins ===
	if err := bindStringFlag(rootCmd, "admins", "", "Comma-separated list of admin emails"); err != nil {
		return fmt.Errorf("failed to bind admins flag: %w", err)
	}

	// === Mail Sender ===
	if err := bindStringFlag(rootCmd, "mailSender.email", "", "Sender email"); err != nil {
		return fmt.Errorf("failed to bind mailSender.email flag: %w", err)
	}
	if err := bindStringFlag(rootCmd, "mailSender.sendgrid_key", "", "SendGrid API key"); err != nil {
		return fmt.Errorf("failed to bind mailSender.sendgrid_key flag: %w", err)
	}
	if err := bindIntFlag(rootCmd, "mailSender.timeout", 5, "Send timeout (minutes)"); err != nil {
		return fmt.Errorf("failed to bind mailSender.timeout flag: %w", err)
	}
	if err := bindIntFlag(rootCmd, "mailSender.max_concurrent_sends", 20, "Max concurrent sends"); err != nil {
		return fmt.Errorf("failed to bind mailSender.max_concurrent_sends flag: %w", err)
	}
	if err := bindIntFlag(rootCmd, "mailSender.max_attachment_size_mb", 10, "Max attachment size (MB)"); err != nil {
		return fmt.Errorf("failed to bind mailSender.max_attachment_size_mb flag: %w", err)
	}

	// === Stripe ===
	if err := bindStringFlag(rootCmd, "currency", "", "Currency (e.g., USD)"); err != nil {
		return fmt.Errorf("failed to bind currency flag: %w", err)
	}
	if err := bindStringFlag(rootCmd, "stripe_secret", "", "Stripe secret"); err != nil {
		return fmt.Errorf("failed to bind stripe_secret flag: %w", err)
	}

	// === Voucher ===
	if err := bindIntFlag(rootCmd, "voucher_name_length", 6, "Voucher name length"); err != nil {
		return fmt.Errorf("failed to bind voucher_name_length flag: %w", err)
	}

	// === URLs ===
	if err := bindStringFlag(rootCmd, "gridproxy_url", "", "GridProxy URL"); err != nil {
		return fmt.Errorf("failed to bind gridproxy_url flag: %w", err)
	}
	if err := bindStringFlag(rootCmd, "tfchain_url", "", "TFChain URL"); err != nil {
		return fmt.Errorf("failed to bind tfchain_url flag: %w", err)
	}
	if err := bindStringFlag(rootCmd, "activation_service_url", "", "Activation Service URL"); err != nil {
		return fmt.Errorf("failed to bind activation_service_url flag: %w", err)
	}
	if err := bindStringFlag(rootCmd, "graphql_url", "", "GraphQL URL"); err != nil {
		return fmt.Errorf("failed to bind graphql_url flag: %w", err)
	}
	if err := bindStringFlag(rootCmd, "firesquid_url", "", "Firesquid URL"); err != nil {
		return fmt.Errorf("failed to bind firesquid_url flag: %w", err)
	}

	// === Terms and Conditions ===
	if err := bindStringFlag(rootCmd, "terms_and_conditions.document_link", "", "Terms document link"); err != nil {
		return fmt.Errorf("failed to bind terms_and_conditions.document_link flag: %w", err)
	}
	if err := bindStringFlag(rootCmd, "terms_and_conditions.document_hash", "", "Terms document hash"); err != nil {
		return fmt.Errorf("failed to bind terms_and_conditions.document_hash flag: %w", err)
	}

	// === System Account ===
	if err := bindStringFlag(rootCmd, "system_account.mnemonic", "", "System account mnemonic"); err != nil {
		return fmt.Errorf("failed to bind system_account.mnemonic flag: %w", err)
	}
	if err := bindStringFlag(rootCmd, "system_account.network", "", "System account network"); err != nil {
		return fmt.Errorf("failed to bind system_account.network flag: %w", err)
	}

	// === Redis ===
	if err := bindStringFlag(rootCmd, "redis.host", "", "Redis host"); err != nil {
		return fmt.Errorf("failed to bind redis.host flag: %w", err)
	}
	if err := bindIntFlag(rootCmd, "redis.port", 6379, "Redis port"); err != nil {
		return fmt.Errorf("failed to bind redis.port flag: %w", err)
	}
	if err := bindStringFlag(rootCmd, "redis.password", "", "Redis password"); err != nil {
		return fmt.Errorf("failed to bind redis.password flag: %w", err)
	}
	if err := bindIntFlag(rootCmd, "redis.db", 0, "Redis DB number"); err != nil {
		return fmt.Errorf("failed to bind redis.db flag: %w", err)
	}

	// === Grid ===
	if err := bindStringFlag(rootCmd, "grid.mnemonic", "", "Grid mnemonic"); err != nil {
		return fmt.Errorf("failed to bind grid.mnemonic flag: %w", err)
	}
	if err := bindStringFlag(rootCmd, "grid.net", "", "Grid network"); err != nil {
		return fmt.Errorf("failed to bind grid.net flag: %w", err)
	}

	// === Deployer Workers ===
	if err := bindIntFlag(rootCmd, "deployer_workers_num", 1, "Number of deployer workers"); err != nil {
		return fmt.Errorf("failed to bind deployer_workers_num flag: %w", err)
	}

	// === Invoice ===
	if err := bindStringFlag(rootCmd, "invoice.name", "", "Invoice company name"); err != nil {
		return fmt.Errorf("failed to bind invoice.name flag: %w", err)
	}
	if err := bindStringFlag(rootCmd, "invoice.address", "", "Invoice address"); err != nil {
		return fmt.Errorf("failed to bind invoice.address flag: %w", err)
	}
	if err := bindStringFlag(rootCmd, "invoice.governorate", "", "Invoice governorate"); err != nil {
		return fmt.Errorf("failed to bind invoice.governorate flag: %w", err)
	}

	// === Debug ===
	if err := bindBoolFlag(rootCmd, "debug", false, "Enable debug logging"); err != nil {
		return fmt.Errorf("failed to bind debug flag: %w", err)
	}

	// === Monitor Balance Interval In Hours ===
	if err := bindIntFlag(rootCmd, "monitor_balance_interval_in_minutes", 1, "Number of minutes to monitor balance"); err != nil {
		return fmt.Errorf("failed to bind monitor_balance_interval_in_minutes flag: %w", err)
	}

	if err := bindIntFlag(rootCmd, "notify_admins_for_pending_records_in_hours", 1, "Number of hours to notify admins about pending records"); err != nil {
		return fmt.Errorf("failed to bind notify_admins_for_pending_records_in_hours flag: %w", err)
	}

	// === KYC Verifier ===
	if err := bindStringFlag(rootCmd, "kyc_verifier_api_url", "", "KYC verifier API URL"); err != nil {
		return fmt.Errorf("failed to bind kyc_verifier_api_url flag: %w", err)
	}
	if err := bindStringFlag(rootCmd, "kyc_challenge_domain", "", "KYC challenge domain"); err != nil {
		return fmt.Errorf("failed to bind kyc_challenge_domain flag: %w", err)
	}

	// === Logger Config ===
	if err := bindStringFlag(rootCmd, "logger.log_dir", "./logs", "Logger directory"); err != nil {
		return fmt.Errorf("failed to bind logger.log_dir flag: %w", err)
	}
	if err := bindIntFlag(rootCmd, "logger.max_size", 512, "Logger max size (MB)"); err != nil {
		return fmt.Errorf("failed to bind logger.max_size flag: %w", err)
	}
	if err := bindIntFlag(rootCmd, "logger.max_backups", 12, "Logger max backups"); err != nil {
		return fmt.Errorf("failed to bind logger.max_backups flag: %w", err)
	}
	if err := bindIntFlag(rootCmd, "logger.max_age_days", 30, "Logger max age (days)"); err != nil {
		return fmt.Errorf("failed to bind logger.max_age_days flag: %w", err)
	}
	if err := bindBoolFlag(rootCmd, "logger.compress", true, "Logger compress backups"); err != nil {
		return fmt.Errorf("failed to bind logger.compress flag: %w", err)
	}

<<<<<<< HEAD
	// === Loki ===
	if err := bindStringFlag(rootCmd, "loki.url", "http://loki:3100/loki/api/v1/push", "Loki URL"); err != nil {
		return fmt.Errorf("failed to bind loki.url flag: %w", err)
	}
	if err := bindIntFlag(rootCmd, "loki.flush_interval_second", 2, "Loki flush interval (seconds)"); err != nil {
		return fmt.Errorf("failed to bind loki.flush_interval_second flag: %w", err)
	}
	if err := bindStringFlag(rootCmd, "loki.labels", "app=myceliumCloud,env=,host=", "Loki labels (key=value,key2=value2)"); err != nil {
		return fmt.Errorf("failed to bind loki.labels flag: %w", err)
=======
	// === Notification Config ===
	if err := bindStringFlag(rootCmd, "notification_config_path", "./notification-config.json", "Path to notification configuration file"); err != nil {
		return fmt.Errorf("failed to bind notification_config_path flag: %w", err)
>>>>>>> 586056fc
	}

	return nil
}

// reloadNotificationsCmd represents the reload-notifications command
var reloadNotificationsCmd = &cobra.Command{
	Use:   "reload-notifications",
	Short: "Reload notification configuration",
	Long:  `Send a SIGHUP signal to reload notification configuration without restarting the server.`,
	RunE: func(cmd *cobra.Command, args []string) error {
		fmt.Println("Reloading notification configuration...")

		socketPath := "/tmp/myceliumcloud.sock"

		// Connect to socket
		conn, err := net.Dial("unix", socketPath)
		if err != nil {
			return fmt.Errorf("failed to connect to myceliumcloud (is it running?): %w", err)
		}
		defer conn.Close()

		// Send command
		_, err = conn.Write([]byte("reload-notifications"))
		if err != nil {
			return fmt.Errorf("failed to send command: %w", err)
		}

		// Read response
		buffer := make([]byte, 1024)
		n, err := conn.Read(buffer)
		if err != nil {
			return fmt.Errorf("failed to read response: %w", err)
		}

		response := string(buffer[:n])
		if strings.HasPrefix(response, "ERROR:") {
			return fmt.Errorf("server error: %s", strings.TrimPrefix(response, "ERROR: "))
		}

		fmt.Printf("%s\n", strings.TrimPrefix(response, "OK: "))

		return nil
	},
}

func init() {
	cobra.OnInitialize(initConfig)

	viper.SetEnvPrefix("myceliumcloud") // Prefix for environment variables
	viper.AutomaticEnv()                // Automatically bind environment variables

	// Map environment variables to their corresponding keys
	viper.SetEnvKeyReplacer(strings.NewReplacer(".", "_"))

	// Add subcommands
	rootCmd.AddCommand(reloadNotificationsCmd)

	if err := addFlags(); err != nil {
		logger.GetLogger().Fatal().Err(err).Msg("Failed to add flags")
	}
}

func initConfig() {
	configFile := viper.GetString("config")
	if configFile != "" {
		viper.SetConfigFile(configFile)
	} else {
		viper.SetConfigName("config")
		viper.SetConfigType("json")
	}

	if err := viper.ReadInConfig(); err != nil {
		logger.GetLogger().Warn().Err(err).Msg("No configuration file found, using defaults")
	}
}

var rootCmd = &cobra.Command{
	Use:   "MyceliumCloud",
	Short: "Deploy secure, decentralized Kubernetes clusters on TFGrid with Mycelium networking and QSFS storage.",
	Long: `Mycelium Cloud is a CLI tool that helps you deploy and manage Kubernetes clusters on the decentralized TFGrid.

It supports:
- GPU and dedicated nodes for high-performance workloads
- Built-in storage using QSFS with backup and restore
- Private networking with Mycelium (no public IPs needed)
- Web gateway (WebGW) access to expose services
- Usage-based billing with USD pricing set by farmers
- Secure access control through Mycelium whitelisting
`,
	RunE: func(cmd *cobra.Command, args []string) error {
		config, err := internal.LoadConfig()
		if err != nil {
			logger.GetLogger().Error().Err(err).Msg("Failed to read configurations")
			return fmt.Errorf("failed to read configuration: %w", err)
		}

		// === LOGGER SETUP  ===
		// Initialize shared logger
		loggerConfig := logger.LoggerConfig{
			LogDir:     config.Logger.LogDir,
			MaxSize:    config.Logger.MaxSize,
			MaxBackups: config.Logger.MaxBackups,
			MaxAge:     config.Logger.MaxAgeDays,
			Compress:   config.Logger.Compress,
		}
		if loggerConfig.LogDir == "" {
			loggerConfig.LogDir = "./logs"
		}
		fmt.Printf("Setting up logging to: %s/app.log\n", loggerConfig.LogDir)
		lokiConfig := &logger.LokiConfig{
			URL:           config.Loki.URL,
			FlushInterval: time.Duration(config.Loki.FlushIntervalSecond) * time.Second,
			Labels:        config.Loki.Labels,
		}
		if err := logger.InitLogger(loggerConfig, lokiConfig, config.Debug); err != nil {
			return fmt.Errorf("failed to initialize logger: %w", err)
		}

		app, err := app.NewApp(cmd.Context(), config)
		if err != nil {
			return fmt.Errorf("failed to create new app: %w", err)
		}

		return gracefulShutdown(app)
	},
}

func gracefulShutdown(app *app.App) error {
	ctx, stop := signal.NotifyContext(context.Background(), syscall.SIGINT, syscall.SIGTERM)
	defer stop()

	go func() {
		logger.GetLogger().Info().Msg("Starting Mycelium Cloud server")

		if err := app.Run(); err != nil && err != http.ErrServerClosed {
			logger.GetLogger().Error().Err(err).Msg("Failed to start server")
			stop()
		}
	}()

	<-ctx.Done()

	shutdownCtx, cancel := context.WithTimeout(context.Background(), 5*time.Second)
	defer cancel()

	logger.GetLogger().Info().Msg("Shutting down...")
	if err := app.Shutdown(shutdownCtx); err != nil {
		logger.GetLogger().Error().Err(err).Msg("Server shutdown failed")
		return err
	}

	logger.GetLogger().Info().Msg("Server gracefully stopped.")
	return nil
}

func Execute() {
	err := rootCmd.Execute()
	if err != nil {
		logger.GetLogger().Error().Err(err).Msg("Command execution failed")
		os.Exit(1)
	}
}

func bindStringFlag(cmd *cobra.Command, key, defaultVal, usage string) error {
	cmd.PersistentFlags().String(key, defaultVal, usage)
	return viper.BindPFlag(key, cmd.PersistentFlags().Lookup(key))
}

func bindIntFlag(cmd *cobra.Command, key string, defaultVal int, usage string) error {
	cmd.PersistentFlags().Int(key, defaultVal, usage)
	if err := viper.BindPFlag(key, cmd.PersistentFlags().Lookup(key)); err != nil {
		return fmt.Errorf("failed to bind flag %s: %w", key, err)
	}

	if err := viper.BindEnv(key); err != nil {
		return fmt.Errorf("failed to bind environment variable for flag %s: %w", key, err)
	}
	// Ensure the value is set as an integer in viper
	viper.Set(key, viper.GetInt(key))

	return nil
}

func bindBoolFlag(cmd *cobra.Command, key string, defaultVal bool, usage string) error {
	cmd.PersistentFlags().Bool(key, defaultVal, usage)
	if err := viper.BindPFlag(key, cmd.PersistentFlags().Lookup(key)); err != nil {
		return fmt.Errorf("failed to bind flag %s: %w", key, err)
	}

	return nil
}<|MERGE_RESOLUTION|>--- conflicted
+++ resolved
@@ -193,7 +193,6 @@
 		return fmt.Errorf("failed to bind logger.compress flag: %w", err)
 	}
 
-<<<<<<< HEAD
 	// === Loki ===
 	if err := bindStringFlag(rootCmd, "loki.url", "http://loki:3100/loki/api/v1/push", "Loki URL"); err != nil {
 		return fmt.Errorf("failed to bind loki.url flag: %w", err)
@@ -203,11 +202,11 @@
 	}
 	if err := bindStringFlag(rootCmd, "loki.labels", "app=myceliumCloud,env=,host=", "Loki labels (key=value,key2=value2)"); err != nil {
 		return fmt.Errorf("failed to bind loki.labels flag: %w", err)
-=======
+	}
+
 	// === Notification Config ===
 	if err := bindStringFlag(rootCmd, "notification_config_path", "./notification-config.json", "Path to notification configuration file"); err != nil {
 		return fmt.Errorf("failed to bind notification_config_path flag: %w", err)
->>>>>>> 586056fc
 	}
 
 	return nil
