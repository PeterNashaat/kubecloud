--- conflicted
+++ resolved
@@ -455,7 +455,6 @@
 
 }
 
-<<<<<<< HEAD
 func extractMaintenanceModeStatus(t *testing.T, responseBody *bytes.Buffer) MaintenanceModeStatus {
 	t.Helper()
 	var apiResponse APIResponse
@@ -472,14 +471,10 @@
 }
 
 func TestMaintenanceModeIntegration(t *testing.T) {
-=======
-func TestSendMailToAllUsersHandler(t *testing.T) {
->>>>>>> d91f2aca
-	app, err := SetUp(t)
-	require.NoError(t, err)
-	router := app.router
-
-<<<<<<< HEAD
+	app, err := SetUp(t)
+	require.NoError(t, err)
+	router := app.router
+
 	adminUser := CreateTestUser(t, app, "admin@example.com", "Admin User", []byte("securepassword"), true, true, false, 0, time.Now())
 
 	t.Run("Test Full maintenance mode workflow", func(t *testing.T) {
@@ -592,7 +587,13 @@
 		assert.False(t, data.Enabled)
 	})
 
-=======
+}
+
+func TestSendMailToAllUsersHandler(t *testing.T) {
+	app, err := SetUp(t)
+	require.NoError(t, err)
+	router := app.router
+
 	adminUser := CreateTestUser(t, app, "admin@example.com", "Admin User", []byte("securepassword"), true, true, true, 0, time.Now())
 	normalUser := CreateTestUser(t, app, "user@example.com", "Normal User", []byte("securepassword"), true, false, false, 0, time.Now())
 
@@ -683,5 +684,4 @@
 	require.NoError(t, err)
 
 	return result
->>>>>>> d91f2aca
 }