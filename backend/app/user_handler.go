package app

import (
	"context"
	"fmt"
	"kubecloud/internal"
	"kubecloud/models"
	"net/http"
	"strconv"
	"time"

	substrate "github.com/threefoldtech/tfchain/clients/tfchain-client-go"
	"github.com/threefoldtech/tfgrid-sdk-go/grid-client/graphql"
	proxy "github.com/threefoldtech/tfgrid-sdk-go/grid-proxy/pkg/client"

	"github.com/gin-gonic/gin"
	"github.com/rs/zerolog/log"
	"github.com/stripe/stripe-go/v82"
	"github.com/stripe/stripe-go/v82/paymentmethod"
	"gorm.io/gorm"

	"github.com/vedhavyas/go-subkey"
)

// Handler struct holds configs for all handlers
type Handler struct {
	tokenManager    internal.TokenManager
	db              models.DB
	config          internal.Configuration
	mailService     internal.MailService
	proxyClient     proxy.Client
	substrateClient *substrate.Substrate
	graphqlClient   graphql.GraphQl
	firesquidClient graphql.GraphQl
	redis           *internal.RedisClient
	sseManager      *internal.SSEManager
	gridNet         string // Network name for the grid
<<<<<<< HEAD
	systemIdentity  substrate.Identity
=======
	kycClient       *internal.KYCClient
	sponsorKeyPair  subkey.KeyPair
	sponsorAddress  string
>>>>>>> 23604f88
}

// NewHandler create new handler
func NewHandler(tokenManager internal.TokenManager, db models.DB,
	config internal.Configuration, mailService internal.MailService,
	gridproxy proxy.Client, substrateClient *substrate.Substrate,
	graphqlClient graphql.GraphQl, firesquidClient graphql.GraphQl,
	redis *internal.RedisClient, sseManager *internal.SSEManager,
<<<<<<< HEAD
	gridNet string, systemIdentity substrate.Identity) *Handler {
=======
	gridNet string, kycClient *internal.KYCClient, sponsorKeyPair subkey.KeyPair, sponsorAddress string) *Handler {

>>>>>>> 23604f88
	return &Handler{
		tokenManager:    tokenManager,
		db:              db,
		config:          config,
		mailService:     mailService,
		proxyClient:     gridproxy,
		substrateClient: substrateClient,
		graphqlClient:   graphqlClient,
		firesquidClient: firesquidClient,
		redis:           redis,
		sseManager:      sseManager,
		gridNet:         gridNet,
<<<<<<< HEAD
		systemIdentity:  systemIdentity,
=======
		kycClient:       kycClient,
		sponsorKeyPair:  sponsorKeyPair,
		sponsorAddress:  sponsorAddress,
>>>>>>> 23604f88
	}
}

// RegisterInput struct for data needed when user register
type RegisterInput struct {
	Name            string `json:"name" binding:"required" validate:"min=3,max=64"`
	Email           string `json:"email" binding:"required,email"`
	Password        string `json:"password" binding:"required,min=8,max=64"`
	ConfirmPassword string `json:"confirm_password" binding:"required,eqfield=Password"`
}

// LoginInput struct for login handler
type LoginInput struct {
	Email    string `json:"email" binding:"required,email"`
	Password string `json:"password" binding:"required,min=3,max=64"`
}

// RefreshTokenInput struct when user refresh token
type RefreshTokenInput struct {
	RefreshToken string `json:"refresh_token" binding:"required"`
}

// EmailInput struct for user when forgetting password
type EmailInput struct {
	Email string `json:"email" binding:"required,email"`
}

// VerifyCodeInput struct takes verification code from user
type VerifyCodeInput struct {
	Email string `json:"email" binding:"required,email"`
	Code  int    `json:"code" binding:"required,numeric"`
}

// ChangePasswordInput struct for user to change password
type ChangePasswordInput struct {
	Email           string `json:"email" binding:"required,email"`
	Password        string `json:"password" binding:"required,min=8,max=64"`
	ConfirmPassword string `json:"confirm_password" binding:"required,eqfield=Password"`
}

// ChargeBalanceInput struct holds required data to charge users' balance
type ChargeBalanceInput struct {
	CardType     string `json:"card_type" binding:"required"`
	PaymentToken string `json:"payment_method_id" binding:"required"`
	Amount       uint64 `json:"amount" binding:"required"`
}

// RegisterResponse struct holds data returned when user registers
type RegisterResponse struct {
	Email   string `json:"email"`
	Timeout string `json:"timeout"`
}

// RefreshTokenResponse struct holds data returned when user refreshes token
type RefreshTokenResponse struct {
	AccessToken string `json:"access_token"`
}

// chargeBalanceResponse struct holds the response data after charging balance
type ChargeBalanceResponse struct {
	PaymentIntentID string  `json:"payment_intent_id"`
	NewBalance      float64 `json:"new_balance"`
}

// UserBalanceResponse struct holds the response data for user balance
type UserBalanceResponse struct {
	BalanceUSD float64 `json:"balance_usd"`
	DebtUSD    float64 `json:"debt_usd"`
}

// SSHKeyInput struct for adding SSH keys
type SSHKeyInput struct {
	Name      string `json:"name" binding:"required"`
	PublicKey string `json:"public_key" binding:"required"`
}

// KYC sponsorship helpers
func (h *Handler) createKYCSponsorship(ctx context.Context, mnemonic string) error {
	sponseeKeyPair, err := internal.KeyPairFromMnemonic(mnemonic)
	if err != nil {
		return fmt.Errorf("failed to create sponsee keypair from mnemonic: %w", err)
	}
	sponseeAddress, err := internal.AccountAddressFromKeypair(sponseeKeyPair)
	if err != nil {
		return fmt.Errorf("failed to derive sponsee SS58 address: %w", err)
	}

	if err := h.kycClient.CreateSponsorship(ctx, h.sponsorAddress, h.sponsorKeyPair, sponseeAddress, sponseeKeyPair); err != nil {
		return fmt.Errorf("failed to create KYC sponsorship: %w", err)
	}

	return nil
}

// RegisterHandler registers user to the system
// @Summary Register user (with KYC sponsorship)
// @Description Registers a new user, sets up blockchain account, and creates KYC sponsorship. Sends verification code to email.
// @Tags users
// @ID register-user
// @Accept json
// @Produce json
// @Param body body RegisterInput true "Register Input"
// @Success 201 {object} RegisterResponse "Verification code sent successfully"
// @Failure 400 {object} APIResponse "Invalid request format or validation error"
// @Failure 409 {object} APIResponse "User already registered"
// @Failure 500 {object} APIResponse
// @Router /user/register [post]
func (h *Handler) RegisterHandler(c *gin.Context) {
	var request RegisterInput

	// check on request format
	if err := c.ShouldBindJSON(&request); err != nil {
		log.Error().Err(err).Send()
		Error(c, http.StatusBadRequest, "Invalid request format", err.Error())
		return
	}

	// password and confirm password should match
	if request.Password != request.ConfirmPassword {
		Error(c, http.StatusBadRequest, "Validation Error", "password and confirm password don't match")
		return
	}

	// check if user previously exists
	existingUser, getErr := h.db.GetUserByEmail(request.Email)
	if getErr != gorm.ErrRecordNotFound {
		if existingUser.Verified {
			Error(c, http.StatusConflict, "Conflict", "user already registered")
			return
		}
	}

	code := internal.GenerateRandomCode()
	subject, body := h.mailService.SignUpMailContent(code, h.config.MailSender.Timeout, request.Name, h.config.Server.Host)

	err := h.mailService.SendMail(h.config.MailSender.Email, request.Email, subject, body)
	if err != nil {
		log.Error().Err(err).Msg("failed to send verification code")
		InternalServerError(c)
		return
	}

	// hash password
	hashedPassword, err := internal.HashAndSaltPassword([]byte(request.Password))
	if err != nil {
		log.Error().Err(err).Msg("error hashing password")
		InternalServerError(c)
		return
	}

	isAdmin := internal.Contains(h.config.Admins, request.Email)

	user := models.User{
		Username: request.Name,
		Email:    request.Email,
		Password: hashedPassword,
		Code:     code,
		Verified: existingUser.Verified,
		Admin:    isAdmin,
	}

	if getErr != gorm.ErrRecordNotFound {
		if !user.Verified {
			user.ID = existingUser.ID
			err = h.db.UpdateUserByID(&user)
			if err != nil {
				log.Error().Err(err).Send()
				InternalServerError(c)
				return
			}
		}
	}

	// create user model in db
	if getErr != nil {
		mnemonic, _, err := internal.SetupUserOnTFChain(h.substrateClient, h.config)
		if err != nil {
			log.Error().Err(err).Msg("failed to setup user on TFChain")
			InternalServerError(c)
			return
		}
		customer, err := internal.CreateStripeCustomer(request.Name, request.Email)
		if err != nil {
			log.Error().Err(err).Send()
			InternalServerError(c)
			return
		}

		user.Mnemonic = mnemonic
		user.StripeCustomerID = customer.ID
		// Set user.AccountAddress from mnemonic
		sponseeKeyPair, err := internal.KeyPairFromMnemonic(mnemonic)
		if err != nil {
			log.Error().Err(err).Msg("failed to create keypair for SS58 address")
			InternalServerError(c)
			return
		}
		sponseeAddress, err := internal.AccountAddressFromKeypair(sponseeKeyPair)
		if err != nil {
			log.Error().Err(err).Msg("failed to get SS58 address")
			InternalServerError(c)
			return
		}
		user.AccountAddress = sponseeAddress

		err = h.db.RegisterUser(&user)
		if err != nil {
			log.Error().Err(err).Send()
			InternalServerError(c)
			return
		}

		if err := h.createKYCSponsorship(c.Request.Context(), mnemonic); err != nil {
			log.Error().Err(err).Msg("failed to create KYC sponsorship")
			InternalServerError(c)
			return
		}

		// Set sponsored to true after successful sponsorship creation
		user.Sponsored = true
		if err := h.db.UpdateUserByID(&user); err != nil {
			log.Error().Err(err).Msg("failed to update user sponsorship status")
			InternalServerError(c)
			return
		}
	}

	Success(c, http.StatusCreated, "Verification code sent successfully", RegisterResponse{
		Email:   request.Email,
		Timeout: fmt.Sprintf("%d seconds", h.config.MailSender.Timeout),
	})
}

// @Summary Verify registration code
// @Description Verifies the email using the registration code
// @Tags users
// @ID verify-register-code
// @Accept json
// @Produce json
// @Param body body VerifyCodeInput true "Verify Code Input"
// @Success 201 {object} internal.TokenPair
// @Failure 400 {object} APIResponse "Invalid request format or verification failed"
// @Failure 500 {object} APIResponse
// @Router /user/register/verify [post]
// VerifyRegisterCode verifies email when signing up
func (h *Handler) VerifyRegisterCode(c *gin.Context) {
	var request VerifyCodeInput

	if err := c.ShouldBindJSON(&request); err != nil {
		log.Error().Err(err).Send()
		Error(c, http.StatusBadRequest, "Invalid request format", err.Error())
		return
	}

	// get user by email
	user, err := h.db.GetUserByEmail(request.Email)
	if err != nil {
		log.Error().Err(err).Msg("failed to get user by email")
		Error(c, http.StatusBadRequest, "verification failed", "email or password is incorrect")
		return
	}

	if user.Verified {
		Error(c, http.StatusBadRequest, "verification failed", "user already registered")
		return
	}

	if user.Code != request.Code {
		Error(c, http.StatusBadRequest, "verification failed", "wrong code")
		return
	}

	if user.UpdatedAt.Add(time.Duration(h.config.MailSender.Timeout) * time.Second).Before(time.Now()) {
		Error(c, http.StatusBadRequest, "verification failed", "code has expired")
		return
	}

	user.Verified = true
	if err := h.db.UpdateUserByID(&user); err != nil {
		log.Error().Err(err).Send()
		InternalServerError(c)
		return
	}

	subject, body := h.mailService.WelcomeMailContent(user.Username, h.config.Server.Host)
	err = h.mailService.SendMail(h.config.MailSender.Email, request.Email, subject, body)
	if err != nil {
		log.Error().Err(err).Send()
		InternalServerError(c)
		return
	}

	// create token pairs
	tokenPair, err := h.tokenManager.CreateTokenPair(user.ID, user.Username, user.Admin)
	if err != nil {
		log.Error().Err(err).Msg("Failed to generate token pair")
		InternalServerError(c)
		return
	}
	Success(c, http.StatusCreated, "token pair generated", tokenPair)
}

// @Summary Login user (KYC verification checked)
// @Description Logs a user in. Checks KYC verification status and updates user sponsorship status if needed. Login is not blocked by KYC errors.
// @Tags users
// @ID login-user
// @Accept json
// @Produce json
// @Param body body LoginInput true "Login Input"
// @Success 201 {object} internal.TokenPair
// @Failure 400 {object} APIResponse "Invalid request format"
// @Failure 401 {object} APIResponse "Login failed"
// @Failure 500 {object} APIResponse
// @Router /user/login [post]
// LoginUserHandler logs user into the system
func (h *Handler) LoginUserHandler(c *gin.Context) {
	var request LoginInput

	// check on request format
	if err := c.ShouldBindJSON(&request); err != nil {
		Error(c, http.StatusBadRequest, "Invalid request format", err.Error())
		return
	}

	// get user by email
	user, err := h.db.GetUserByEmail(request.Email)
	if err != nil {
		log.Error().Err(err).Msg("failed to get user by email")
		Error(c, http.StatusBadRequest, "verification failed", "email or password is incorrect")
		return
	}

	// verify password
	match := internal.VerifyPassword(user.Password, request.Password)
	if !match {
		Error(c, http.StatusUnauthorized, "login failed", "email or password is incorrect")
		return
	}

	// Check KYC verification status without blocking login
	sponsored, err := h.kycClient.IsUserVerified(c.Request.Context(), user.AccountAddress)
	if err != nil {
		log.Error().Err(err).Msg("failed to check KYC verification status")
		return
	}
	if user.Sponsored != sponsored {
		user.Sponsored = sponsored
		if err := h.db.UpdateUserByID(&user); err != nil {
			log.Error().Err(err).Msg("failed to update user sponsorship status")
		}
	}

	// create token pairs
	tokenPair, err := h.tokenManager.CreateTokenPair(user.ID, user.Username, user.Admin)
	if err != nil {
		log.Error().Err(err).Msg("Failed to generate token pair")
		InternalServerError(c)
		return
	}
	Success(c, http.StatusCreated, "token pair generated", tokenPair)
}

// @Summary Refresh access token
// @Description Refreshes the access token using a valid refresh token
// @Tags users
// @ID refresh-token
// @Accept json
// @Produce json
// @Param body body RefreshTokenInput true "Refresh Token Input"
// @Success 201 {object} RefreshTokenResponse
// @Failure 400 {object} APIResponse "Invalid request format"
// @Failure 401 {object} APIResponse "Invalid or expired refresh token"
// @Failure 500 {object} APIResponse
// @Router /user/refresh [post]
// RefreshTokenHandler handles token refresh requests
func (h *Handler) RefreshTokenHandler(c *gin.Context) {
	var request RefreshTokenInput

	if err := c.ShouldBindJSON(&request); err != nil {
		log.Error().Err(err).Send()
		Error(c, http.StatusBadRequest, "Invalid request format", err.Error())
		return
	}

	accessToken, err := h.tokenManager.AccessTokenFromRefresh(request.RefreshToken)
	if err != nil {
		log.Error().Err(err).Send()
		Error(c, http.StatusUnauthorized, "refresh token failed", "Invalid or expired refresh token")

		return
	}

	Success(c, http.StatusCreated, "access token refreshed successfully", RefreshTokenResponse{
		AccessToken: accessToken,
	})
}

// @Summary Forgot password
// @Description Sends a verification code to the user's email for password reset
// @Tags users
// @ID forgot-password
// @Accept json
// @Produce json
// @Param body body EmailInput true "Email Input"
// @Success 200 {object} RegisterResponse
// @Failure 400 {object} APIResponse "Invalid request format"
// @Failure 404 {object} APIResponse "User is not found"
// @Failure 500 {object} APIResponse
// @Router /user/forgot_password [post]
// ForgotPasswordHandler sends user verification code
func (h *Handler) ForgotPasswordHandler(c *gin.Context) {
	var request EmailInput

	if err := c.ShouldBindJSON(&request); err != nil {
		log.Error().Err(err).Send()
		Error(c, http.StatusBadRequest, "Invalid request format", err.Error())
		return
	}

	// get user by email
	user, err := h.db.GetUserByEmail(request.Email)
	if err != nil {
		log.Error().Err(err).Msg("failed to get user ")
		Error(c, http.StatusNotFound, "user lookup failed", "failed to get user")
		return

	}

	code := internal.GenerateRandomCode()
	subject, body := h.mailService.ResetPasswordMailContent(code, h.config.MailSender.Timeout, user.Username, h.config.Server.Host)
	err = h.mailService.SendMail(h.config.MailSender.Email, request.Email, subject, body)

	if err != nil {
		log.Error().Err(err).Msg("failed to send verification code")
		InternalServerError(c)
		return
	}

	err = h.db.UpdateUserByID(
		&models.User{
			ID:        user.ID,
			UpdatedAt: time.Now(),
			Code:      code,
		},
	)

	if err != nil {
		log.Error().Err(err).Msg("error updating user data")
		InternalServerError(c)
		return
	}

	Success(c, http.StatusOK, "Verification code sent", RegisterResponse{
		Email:   request.Email,
		Timeout: fmt.Sprintf("%d seconds", h.config.MailSender.Timeout),
	})

}

// @Summary Verify forgot password code
// @Description Verifies the code sent to the user's email for password reset
// @Tags users
// @ID verify-forgot-password-code
// @Accept json
// @Produce json
// @Param body body VerifyCodeInput true "Verify Code Input"
// @Success 201 {object} internal.TokenPair "Verification successful"
// @Failure 400 {object} APIResponse "Invalid request format or verification failed"
// @Failure 500 {object} APIResponse
// @Router /user/forgot_password/verify [post]
// VerifyForgetPasswordCodeHandler verifies code sent to user when forgetting password
func (h *Handler) VerifyForgetPasswordCodeHandler(c *gin.Context) {
	var request VerifyCodeInput

	if err := c.ShouldBindJSON(&request); err != nil {
		log.Error().Err(err).Send()
		Error(c, http.StatusBadRequest, "Invalid request format", err.Error())
		return
	}

	// get user by email
	user, err := h.db.GetUserByEmail(request.Email)
	if err != nil {
		if err == gorm.ErrRecordNotFound {
			Error(c, http.StatusBadRequest, "Invalid request format", err.Error())
			return

		}
		log.Error().Err(err).Msg("failed to get user by email")
		InternalServerError(c)
		return

	}

	if user.Code != request.Code {
		Error(c, http.StatusBadRequest, "Invalid code", "")
		return
	}

	if user.UpdatedAt.Add(time.Duration(h.config.MailSender.Timeout) * time.Second).Before(time.Now()) {
		Error(c, http.StatusBadRequest, "code expired", "verification code has expired")

		return
	}
	isAdmin := internal.Contains(h.config.Admins, request.Email)

	// create token pairs
	tokenPair, err := h.tokenManager.CreateTokenPair(user.ID, user.Username, isAdmin)
	if err != nil {
		log.Error().Err(err).Msg("Failed to generate token pair")
		InternalServerError(c)
		return
	}

	Success(c, http.StatusCreated, "Verification successful", tokenPair)
}

// @Summary Change password
// @Description Changes the user's password
// @Tags users
// @ID change-password
// @Accept json
// @Produce json
// @Param body body ChangePasswordInput true "Change Password Input"
// @Success 202 {object} APIResponse "Password updated successfully"
// @Failure 400 {object} APIResponse "Invalid request format or password mismatch"
// @Failure 404 {object} APIResponse "User is not found"
// @Failure 500 {object} APIResponse
// @Router /user/change_password [put]
// ChangePasswordHandler changes password of user
func (h *Handler) ChangePasswordHandler(c *gin.Context) {
	var request ChangePasswordInput

	if err := c.ShouldBindJSON(&request); err != nil {
		log.Error().Err(err).Send()
		Error(c, http.StatusBadRequest, "Invalid request format", err.Error())

		return
	}

	if request.Password != request.ConfirmPassword {
		Error(c, http.StatusBadRequest, "password mismatch", "password and confirm password don't match")
		return
	}

	// hash password
	hashedPassword, err := internal.HashAndSaltPassword([]byte(request.Password))
	if err != nil {
		log.Error().Err(err).Msg("error hashing password")
		InternalServerError(c)
		return
	}

	err = h.db.UpdatePassword(request.Email, hashedPassword)
	if err == gorm.ErrRecordNotFound {
		log.Error().Err(err).Msg("user is not found")
		Error(c, http.StatusNotFound, "user is not found", err.Error())

		return
	}

	if err != nil {
		log.Error().Err(err).Send()
		InternalServerError(c)
		return

	}

	Success(c, http.StatusAccepted, "password is updated successfully", nil)

}

// @Summary Charge user balance
// @Description Charges the user's balance using a payment method
// @Tags users
// @ID charge-balance
// @Accept json
// @Produce json
// @Param body body ChargeBalanceInput true "Charge Balance Input"
// @Success 201 {object} ChargeBalanceResponse "Balance is charged successfully"
// @Failure 400 {object} APIResponse "Invalid request format or amount"
// @Failure 404 {object} APIResponse "User is not found"
// @Failure 500 {object} APIResponse
// @Router /user/balance/charge [post]
// ChargeBalance charges the user's balance
func (h *Handler) ChargeBalance(c *gin.Context) {
	userID := c.GetInt("user_id")

	var request ChargeBalanceInput
	if err := c.ShouldBindJSON(&request); err != nil {
		log.Error().Err(err).Send()
		Error(c, http.StatusBadRequest, "Invalid request format", err.Error())
		return
	}

	if request.Amount <= 0 {
		Error(c, http.StatusBadRequest, "Amount must be greater than zero", "")
		return
	}

	user, err := h.db.GetUserByID(userID)
	if err != nil {
		log.Error().Err(err).Send()
		Error(c, http.StatusNotFound, "User is not found", "")
		return
	}

	paymentMethod, err := internal.CreatePaymentMethod(request.CardType, request.PaymentToken)
	if err != nil {
		log.Error().Err(err).Msg("error creating payment method")
		InternalServerError(c)
		return
	}

	_, err = paymentmethod.Attach(paymentMethod.ID, &stripe.PaymentMethodAttachParams{
		Customer: stripe.String(user.StripeCustomerID),
	})
	if err != nil {
		log.Error().Err(err).Msg("error attaching payment method to customer")
		InternalServerError(c)
		return
	}

	intent, err := internal.CreatePaymentIntent(user.StripeCustomerID, paymentMethod.ID, h.config.Currency, request.Amount)
	if err != nil {
		log.Error().Err(err).Msg("error creating payment intent")
		InternalServerError(c)
		return
	}

	requestedTFTs, err := internal.FromUSDToTFT(h.substrateClient, float64(request.Amount))
	if err != nil {
		log.Error().Err(err).Send()
		InternalServerError(c)
		return
	}

	systemBalanceUSD, err := internal.GetUserBalanceUSD(h.substrateClient, h.config.SystemAccount.Mnemonic)
	if err != nil {
		log.Error().Err(err).Msg("error checking system account balance")
		InternalServerError(c)
		return
	}

	responseMsg := "Balance is charged successfully"

	if systemBalanceUSD < float64(request.Amount) {
		if err = h.db.CreatePendingRecord(&models.PendingRecord{
			UserID:    userID,
			TFTAmount: requestedTFTs,
		}); err != nil {
			log.Error().Err(err).Send()
			InternalServerError(c)
			return
		}
		responseMsg = "Balance is pending to be charged, will be charged soon"

	} else {
		err = internal.TransferTFTs(h.substrateClient, requestedTFTs, user.Mnemonic, h.systemIdentity)
		if err != nil {
			log.Error().Err(err).Send()
			// TODO: should we handle it as pending too?
			if err = internal.CancelPaymentIntent(intent.ID); err != nil {
				log.Error().Err(err).Msg("error canceling payment intent after transfer failure")
			}
			InternalServerError(c)
			return
		}
	}

	user.CreditCardBalance += float64(request.Amount)

	err = h.db.UpdateUserByID(&user)
	if err != nil {
		log.Error().Err(err).Msg("error updating user data")
		InternalServerError(c)
		return
	}

	Success(c, http.StatusCreated, responseMsg, ChargeBalanceResponse{
		PaymentIntentID: intent.ID,
		NewBalance:      user.CreditCardBalance,
	})
}

// @Summary Get user details
// @Description Retrieves all data of the user
// @Tags users
// @ID get-user
// @Produce json
// @Success 200 {object} models.User "User is retrieved successfully"
// @Failure 404 {object} APIResponse "User is not found"
// @Failure 500 {object} APIResponse
// @Router /user [get]
// GetUserHandler retrieves all data of the user
func (h *Handler) GetUserHandler(c *gin.Context) {
	userID := c.GetInt("user_id")

	user, err := h.db.GetUserByID(userID)
	if err != nil {
		log.Error().Err(err).Send()
		Error(c, http.StatusNotFound, "User is not found", "")
		return
	}

	Success(c, http.StatusOK, "User is retrieved successfully", gin.H{
		"user": user,
	})
}

// @Summary Get user balance
// @Description Retrieves the user's balance in USD
// @Tags users
// @ID get-user-balance
// @Produce json
// @Success 200 {object} UserBalanceResponse "Balance fetched successfully"
// @Failure 404 {object} APIResponse "User is not found"
// @Failure 500 {object} APIResponse
// @Router /user/balance [get]
// GetUserBalance returns user's balance in usd
func (h *Handler) GetUserBalance(c *gin.Context) {
	userID := c.GetInt("user_id")

	user, err := h.db.GetUserByID(userID)
	if err != nil {
		log.Error().Err(err).Send()
		Error(c, http.StatusNotFound, "User is not found", "")
		return
	}
	usdBalance, err := internal.GetUserBalanceUSD(h.substrateClient, user.Mnemonic)
	if err != nil {
		log.Error().Err(err).Send()
		InternalServerError(c)
	}
	Success(c, http.StatusOK, "Balance is fetched", UserBalanceResponse{
		BalanceUSD: usdBalance,
		DebtUSD:    user.Debt,
	})
}

// @Summary Redeem voucher
// @Description Redeems a voucher for the user
// @Tags users
// @ID redeem-voucher
// @Param voucher_code path string true "Voucher Code"
// @Produce json
// @Success 202 {object} APIResponse "Voucher redeemed successfully"
// @Failure 400 {object} APIResponse "Invalid voucher code or already redeemed"
// @Failure 404 {object} APIResponse "User or voucher are not found"
// @Failure 500 {object} APIResponse
// @Router /user/redeem/{voucher_code} [put]
// RedeemVoucherHandler redeems a voucher for the user
func (h *Handler) RedeemVoucherHandler(c *gin.Context) {
	voucherCodeParam := c.Param("voucher_code")
	if voucherCodeParam == "" {
		Error(c, http.StatusBadRequest, "Voucher Code is required", "")
		return
	}
	userID := c.GetInt("user_id")

	user, err := h.db.GetUserByID(userID)
	if err != nil {
		log.Error().Err(err).Send()
		Error(c, http.StatusNotFound, "User is not found", "")
		return
	}

	// check voucher exists
	voucher, err := h.db.GetVoucherByCode(voucherCodeParam)
	if err != nil {
		log.Error().Err(err).Send()
		Error(c, http.StatusNotFound, "Voucher is not found", "")
		return
	}

	// check voucher not redeemed
	if voucher.Redeemed {
		Error(c, http.StatusBadRequest, "Voucher is already redeemed", "")
		return
	}

	// check on expiration time of voucher
	if voucher.ExpiresAt.Before(time.Now()) {
		Error(c, http.StatusBadRequest, "Voucher is already expired", "")
		return

	}

	err = h.db.RedeemVoucher(voucher.Code)
	if err != nil {
		log.Error().Err(err).Send()
		InternalServerError(c)
		return
	}

	user.CreditedBalance += voucher.Value
	err = h.db.UpdateUserByID(&user)
	if err != nil {
		log.Error().Err(err).Send()
		InternalServerError(c)
		return
	}

	requestedTFTs, err := internal.FromUSDToTFT(h.substrateClient, float64(voucher.Value))
	if err != nil {
		log.Error().Err(err).Send()
		InternalServerError(c)
		return
	}

	systemUSDBalance, err := internal.GetUserBalanceUSD(h.substrateClient, h.config.SystemAccount.Mnemonic)
	if err != nil {
		log.Error().Err(err).Send()
		InternalServerError(c)
		return
	}

	responseMsg := "Voucher is redeemed successfully"

	if systemUSDBalance < float64(voucher.Value) {
		if err = h.db.CreatePendingRecord(&models.PendingRecord{
			UserID:    userID,
			TFTAmount: requestedTFTs,
		}); err != nil {
			log.Error().Err(err).Send()
			InternalServerError(c)
			return
		}
		responseMsg = "Balance is pending to be charged, will be charged soon"
	} else {
		err = internal.TransferTFTs(h.substrateClient, requestedTFTs, user.Mnemonic, h.systemIdentity)
		if err != nil {
			log.Error().Err(err).Send()
			InternalServerError(c)
			return
		}
	}

	Success(c, http.StatusOK, responseMsg, nil)
}

// @Summary List user SSH keys
// @Description Lists all SSH keys for the authenticated user
// @Tags users
// @ID list-ssh-keys
// @Accept json
// @Produce json
// @Security BearerAuth
// @Success 200 {array} models.SSHKey
// @Failure 401 {object} APIResponse "Unauthorized"
// @Failure 500 {object} APIResponse
// @Router /user/ssh-keys [get]
// ListSSHKeysHandler lists all SSH keys for the authenticated user
func (h *Handler) ListSSHKeysHandler(c *gin.Context) {
	userID := c.GetInt("user_id")
	if userID == 0 {
		Error(c, http.StatusUnauthorized, "Unauthorized", "user not authenticated")
		return
	}

	sshKeys, err := h.db.ListUserSSHKeys(userID)
	if err != nil {
		log.Error().Err(err).Msg("failed to list SSH keys")
		InternalServerError(c)
		return
	}

	Success(c, http.StatusOK, "SSH keys retrieved successfully", sshKeys)
}

// @Summary Add SSH key
// @Description Adds a new SSH key for the authenticated user
// @Tags users
// @ID add-ssh-key
// @Accept json
// @Produce json
// @Security BearerAuth
// @Param body body SSHKeyInput true "SSH Key Input"
// @Success 201 {object} models.SSHKey
// @Failure 400 {object} APIResponse "Invalid request format"
// @Failure 401 {object} APIResponse "Unauthorized"
// @Failure 500 {object} APIResponse
// @Router /user/ssh-keys [post]
// AddSSHKeyHandler adds a new SSH key for the authenticated user
func (h *Handler) AddSSHKeyHandler(c *gin.Context) {
	userID := c.GetInt("user_id")
	if userID == 0 {
		Error(c, http.StatusUnauthorized, "Unauthorized", "user not authenticated")
		return
	}

	var request SSHKeyInput
	if err := c.ShouldBindJSON(&request); err != nil {
		log.Error().Err(err).Send()
		Error(c, http.StatusBadRequest, "Invalid request format", err.Error())
		return
	}

	// Validate SSH key format
	if err := internal.ValidateSSH(request.PublicKey); err != nil {
		Error(c, http.StatusBadRequest, "Validation Error", "invalid SSH key format")
		return
	}

	sshKey := models.SSHKey{
		UserID:    userID,
		Name:      request.Name,
		PublicKey: request.PublicKey,
	}

	if err := h.db.CreateSSHKey(&sshKey); err != nil {
		log.Error().Err(err).Msg("failed to create SSH key")
		InternalServerError(c)
		return
	}

	Success(c, http.StatusCreated, "SSH key added successfully", sshKey)
}

// @Summary Delete SSH key
// @Description Deletes an SSH key for the authenticated user
// @Tags users
// @ID delete-ssh-key
// @Accept json
// @Produce json
// @Security BearerAuth
// @Param ssh_key_id path int true "SSH Key ID"
// @Success 200 {object} APIResponse
// @Failure 400 {object} APIResponse "Invalid SSH key ID"
// @Failure 401 {object} APIResponse "Unauthorized"
// @Failure 404 {object} APIResponse "SSH key not found"
// @Failure 500 {object} APIResponse
// @Router /user/ssh-keys/{ssh_key_id} [delete]
// DeleteSSHKeyHandler deletes an SSH key for the authenticated user
func (h *Handler) DeleteSSHKeyHandler(c *gin.Context) {
	userID := c.GetInt("user_id")
	if userID == 0 {
		Error(c, http.StatusUnauthorized, "Unauthorized", "user not authenticated")
		return
	}

	sshKeyID := c.Param("ssh_key_id")
	if sshKeyID == "" {
		Error(c, http.StatusBadRequest, "Invalid request", "SSH key ID is required")
		return
	}

	// Convert sshKeyID to int
	var keyID int
	keyID, err := strconv.Atoi(sshKeyID)
	if err != nil {
		Error(c, http.StatusBadRequest, "Invalid request", "invalid SSH key ID format")
		return
	}

	if err := h.db.DeleteSSHKey(keyID, userID); err != nil {
		if err.Error() == fmt.Sprintf("no SSH key found with ID %d for user %d", keyID, userID) {
			Error(c, http.StatusNotFound, "Not Found", "SSH key not found")
			return
		}
		log.Error().Err(err).Msg("failed to delete SSH key")
		InternalServerError(c)
		return
	}

	Success(c, http.StatusOK, "SSH key deleted successfully", nil)
}

// @Summary List user pending records
// @Description Returns user pending records in the system
// @Tags users
// @ID list-user-pending-records
// @Accept json
// @Produce json
// @Success 200 {array} models.PendingRecord
// @Failure 500 {object} APIResponse
// @Security BearerAuth
// @Router /user/pending-records [get]
// ListUserPendingRecordsHandler returns user pending records in the system
func (h *Handler) ListUserPendingRecordsHandler(c *gin.Context) {
	userID := c.GetInt("user_id")

	pendingRecords, err := h.db.ListUserPendingRecords(userID)
	if err != nil {
		log.Error().Err(err).Msg("failed to list pending records")
		InternalServerError(c)
		return
	}

	Success(c, http.StatusOK, "Pending records are retrieved successfully", map[string]any{
		"pending_records": pendingRecords,
	})
}<|MERGE_RESOLUTION|>--- conflicted
+++ resolved
@@ -35,13 +35,10 @@
 	redis           *internal.RedisClient
 	sseManager      *internal.SSEManager
 	gridNet         string // Network name for the grid
-<<<<<<< HEAD
 	systemIdentity  substrate.Identity
-=======
 	kycClient       *internal.KYCClient
 	sponsorKeyPair  subkey.KeyPair
 	sponsorAddress  string
->>>>>>> 23604f88
 }
 
 // NewHandler create new handler
@@ -50,12 +47,9 @@
 	gridproxy proxy.Client, substrateClient *substrate.Substrate,
 	graphqlClient graphql.GraphQl, firesquidClient graphql.GraphQl,
 	redis *internal.RedisClient, sseManager *internal.SSEManager,
-<<<<<<< HEAD
-	gridNet string, systemIdentity substrate.Identity) *Handler {
-=======
-	gridNet string, kycClient *internal.KYCClient, sponsorKeyPair subkey.KeyPair, sponsorAddress string) *Handler {
-
->>>>>>> 23604f88
+	gridNet string, systemIdentity substrate.Identity,
+	kycClient *internal.KYCClient, sponsorKeyPair subkey.KeyPair, sponsorAddress string) *Handler {
+
 	return &Handler{
 		tokenManager:    tokenManager,
 		db:              db,
@@ -68,13 +62,10 @@
 		redis:           redis,
 		sseManager:      sseManager,
 		gridNet:         gridNet,
-<<<<<<< HEAD
 		systemIdentity:  systemIdentity,
-=======
 		kycClient:       kycClient,
 		sponsorKeyPair:  sponsorKeyPair,
 		sponsorAddress:  sponsorAddress,
->>>>>>> 23604f88
 	}
 }
 
