--- conflicted
+++ resolved
@@ -134,24 +134,13 @@
 	mnemonic, _, err := internal.SetupUserOnTFChain(h.substrateClient, h.config)
 	if err != nil {
 		log.Error().Err(err).Msg("failed to setup user on TFChain")
-<<<<<<< HEAD
-		Error(c, http.StatusInternalServerError, "internal server error", "")
-		return
-	}
-	fmt.Println(mnemonic)
+		InternalServerError(c)
+		return
+	}
 	customer, err := internal.CreateStripeCustomer(request.Name, request.Email)
 	if err != nil {
 		log.Error().Err(err).Send()
-		Error(c, http.StatusInternalServerError, "internal server error", "")
-=======
-		InternalServerError(c)
-		return
-	}
-	customer, err := internal.CreateStripeCustomer(request.Name, request.Email)
-	if err != nil {
-		log.Error().Err(err).Send()
-		InternalServerError(c)
->>>>>>> fb0dbbd4
+		InternalServerError(c)
 		return
 	}
 
@@ -184,11 +173,7 @@
 		err = h.db.RegisterUser(&user)
 		if err != nil {
 			log.Error().Err(err).Send()
-<<<<<<< HEAD
-			Error(c, http.StatusInternalServerError, "internal server error", "")
-=======
 			InternalServerError(c)
->>>>>>> fb0dbbd4
 			return
 		}
 	}
@@ -462,7 +447,6 @@
 }
 
 func (h *Handler) ChargeBalance(c *gin.Context) {
-<<<<<<< HEAD
 	userIDVal, exists := c.Get("user_id")
 	if !exists {
 		Error(c, http.StatusUnauthorized, "User ID not found in context", "")
@@ -473,36 +457,18 @@
 	if !ok {
 		log.Error().Msg("Invalid user ID or type")
 		Error(c, http.StatusInternalServerError, "internal server error", "")
-=======
-	userID := c.GetString("user_id")
-	if userID == "" {
-		Error(c, http.StatusBadRequest, "Failed to extract user ID from context", "")
->>>>>>> fb0dbbd4
 		return
 	}
 
 	var request ChargeBalanceInput
 	if err := c.ShouldBindJSON(&request); err != nil {
 		log.Error().Err(err).Send()
-<<<<<<< HEAD
-		Error(c, http.StatusBadRequest, "Invalid request format", err.Error())
-=======
-		Error(c, http.StatusBadRequest, "Invalid request format", "")
->>>>>>> fb0dbbd4
+		Error(c, http.StatusBadRequest, "Invalid request format", err.Error())
 		return
 	}
 
 	if request.Amount <= 0 {
 		Error(c, http.StatusBadRequest, "Amount must be greater than zero", "")
-<<<<<<< HEAD
-=======
-		return
-	}
-
-	ID, err := strconv.Atoi(userID)
-	if err != nil {
-		Error(c, http.StatusBadRequest, "Invalid user ID", "")
->>>>>>> fb0dbbd4
 		return
 	}
 
@@ -516,11 +482,7 @@
 	paymentMethod, err := internal.CreatePaymentMethod("card", request.PaymentToken)
 	if err != nil {
 		log.Error().Err(err).Msg("error creating payment method")
-<<<<<<< HEAD
-		Error(c, http.StatusInternalServerError, "internal server error", "")
-=======
-		InternalServerError(c)
->>>>>>> fb0dbbd4
+		InternalServerError(c)
 		return
 	}
 
@@ -529,22 +491,14 @@
 	})
 	if err != nil {
 		log.Error().Err(err).Msg("error attaching payment method to customer")
-<<<<<<< HEAD
-		Error(c, http.StatusInternalServerError, "internal server error", "")
-=======
-		InternalServerError(c)
->>>>>>> fb0dbbd4
+		InternalServerError(c)
 		return
 	}
 
 	intent, err := internal.CreatePaymentIntent(user.StripeCustomerID, paymentMethod.ID, h.config.Currency, request.Amount)
 	if err != nil {
 		log.Error().Err(err).Msg("error creating payment intent")
-<<<<<<< HEAD
-		Error(c, http.StatusInternalServerError, "internal server error", "")
-=======
-		InternalServerError(c)
->>>>>>> fb0dbbd4
+		InternalServerError(c)
 		return
 	}
 
@@ -553,18 +507,14 @@
 	err = h.db.UpdateUserByID(&user)
 	if err != nil {
 		log.Error().Err(err).Msg("error updating user data")
-<<<<<<< HEAD
-		Error(c, http.StatusInternalServerError, "internal server error", "")
+		InternalServerError(c)
 		return
 	}
 
 	err = internal.TransferTFTs(h.substrateClient, request.Amount, user.Mnemonic, h.config.SystemAccount.Mnemonics)
 	if err != nil {
 		log.Error().Err(err).Send()
-		Error(c, http.StatusInternalServerError, "internal server error", "")
-=======
-		InternalServerError(c)
->>>>>>> fb0dbbd4
+		InternalServerError(c)
 		return
 	}
 
