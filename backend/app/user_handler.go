--- conflicted
+++ resolved
@@ -309,12 +309,8 @@
 			return
 		}
 		payload := notification.CommonPayload{
-<<<<<<< HEAD
-			Message: "User email is verified",
-=======
 			Message: "User email is verified successfully",
 			Subject: "User email verified",
->>>>>>> 876615e1
 		}
 		notification := models.NewNotification(user.ID, "user_registration", notification.MergePayload(payload, map[string]string{}), models.WithNoPersist(), models.WithChannels(notification.ChannelUI), models.WithSeverity(models.NotificationSeverityInfo))
 		err = h.notificationService.Send(context.Background(), notification)
