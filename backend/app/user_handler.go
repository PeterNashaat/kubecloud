--- conflicted
+++ resolved
@@ -33,11 +33,8 @@
 	firesquidClient graphql.GraphQl
 	redis           *internal.RedisClient
 	sseManager      *internal.SSEManager
-<<<<<<< HEAD
 	ewfEngine  *ewf.Engine
-=======
 	gridNet         string // Network name for the grid
->>>>>>> 73940142
 }
 
 // NewHandler create new handler
@@ -45,13 +42,8 @@
 	config internal.Configuration, mailService internal.MailService,
 	gridproxy proxy.Client, substrateClient *substrate.Substrate,
 	graphqlClient graphql.GraphQl, firesquidClient graphql.GraphQl,
-<<<<<<< HEAD
-	redis *internal.RedisClient, sseManager *internal.SSEManager, ewfEngine *ewf.Engine,
+	redis *internal.RedisClient, sseManager *internal.SSEManager, ewfEngine *ewf.Engine, gridNet string
 ) *Handler {
-=======
-	redis *internal.RedisClient, sseManager *internal.SSEManager,
-	gridNet string) *Handler {
->>>>>>> 73940142
 	return &Handler{
 		tokenManager:    tokenManager,
 		db:              db,
@@ -63,11 +55,8 @@
 		firesquidClient: firesquidClient,
 		redis:           redis,
 		sseManager:      sseManager,
-<<<<<<< HEAD
 		ewfEngine:  ewfEngine,
-=======
 		gridNet:         gridNet,
->>>>>>> 73940142
 	}
 }
 
@@ -589,19 +578,11 @@
 
 	}
 
-<<<<<<< HEAD
 	wf.State = ewf.State{
 		"user_id":            userID,
 		"stripe_customer_id": user.StripeCustomerID,
 		"payment_method_id":  paymentMethod.ID,
 		"amount":             int(request.Amount),
-=======
-	err = internal.TransferTFTs(h.substrateClient, request.Amount, user.Mnemonic, h.config.SystemAccount.Mnemonic)
-	if err != nil {
-		log.Error().Err(err).Send()
-		InternalServerError(c)
-		return
->>>>>>> 73940142
 	}
 
 	h.ewfEngine.RunAsync(c, wf)
@@ -729,11 +710,7 @@
 		return
 	}
 
-<<<<<<< HEAD
 	wf, err := h.ewfEngine.NewWorkflow("redeem-voucher")
-=======
-	err = internal.TransferTFTs(h.substrateClient, uint64(voucher.Value), user.Mnemonic, h.config.SystemAccount.Mnemonic)
->>>>>>> 73940142
 	if err != nil {
 		log.Error().Err(err).Send()
 		InternalServerError(c)
