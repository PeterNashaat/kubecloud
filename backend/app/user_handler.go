package app

import (
	"kubecloud/internal"
	"kubecloud/models"
	"net/http"
	"time"

	"github.com/gin-gonic/gin"
	"github.com/rs/zerolog/log"
	"github.com/stripe/stripe-go/v82"
	"github.com/stripe/stripe-go/v82/paymentmethod"
	"gorm.io/gorm"
)

// Handler struct holds configs for all handlers
type Handler struct {
	tokenManager internal.TokenManager
	db           models.DB
	config       internal.Configuration
	mailService  internal.MailService
}

// NewHandler create new handler
func NewHandler(tokenManager internal.TokenManager, db models.DB, config internal.Configuration, mailService internal.MailService) *Handler {
	return &Handler{
		tokenManager: tokenManager,
		db:           db,
		config:       config,
		mailService:  mailService,
	}
}

// RegisterInput struct for data needed when user register
type RegisterInput struct {
	Name            string `json:"name" binding:"required" validate:"min=3,max=64"`
	Email           string `json:"email" binding:"required,email"`
	Password        string `json:"password" binding:"required,min=8,max=64"`
	ConfirmPassword string `json:"confirm_password" binding:"required,eqfield=Password"`
}

// LoginInput struct for login handler
type LoginInput struct {
	Email    string `json:"email" binding:"required,email"`
	Password string `json:"password" binding:"required,min=3,max=64"`
}

// RefreshTokenInput struct when user refresh token
type RefreshTokenInput struct {
	RefreshToken string `json:"refresh_token" binding:"required"`
}

// EmailInput struct for user when forgetting password
type EmailInput struct {
<<<<<<< HEAD
	Email string `json:"email" validate:"required,email"`
=======
	Email string `json:"email" binding:"required,email"`
>>>>>>> 2f03bb94
}

// VerifyCodeInput struct takes verification code from user
type VerifyCodeInput struct {
	Email string `json:"email" binding:"required,email"`
	Code  int    `json:"code" binding:"required,numeric"`
}

// ChangePasswordInput struct for user to change password
type ChangePasswordInput struct {
	Email           string `json:"email" binding:"required,email"`
	Password        string `json:"password" binding:"required,min=8,max=64"`
	ConfirmPassword string `json:"confirm_password" binding:"required,eqfield=Password"`
}

// ChargeBalanceInput struct holds required data to charge users' balance
type ChargeBalanceInput struct {
	CardType     string  `json:"card_type" binding:"required"`
	PaymentToken string  `json:"payment_method_id" binding:"required"`
	Amount       float64 `json:"amount" binding:"required"`
}

// RegisterHandler registers user to the system
func (h *Handler) RegisterHandler(c *gin.Context) {
	var request RegisterInput

	// check on request format
	if err := c.ShouldBindJSON(&request); err != nil {
		log.Error().Err(err).Send()
		c.JSON(http.StatusBadRequest, gin.H{"error": "Invalid request format"})
		return
	}

	// password and confirm password should match
	if request.Password != request.ConfirmPassword {
		c.JSON(http.StatusBadRequest, gin.H{"error": "password and confirm password don't match"})
		return
	}

	// check if user previously exists
	existingUser, getErr := h.db.GetUserByEmail(request.Email)
	if getErr == gorm.ErrRecordNotFound {
		c.JSON(http.StatusConflict, gin.H{"error": "user already registered"})
		return
	}

	code := internal.GenerateRandomCode()
	subject, body := h.mailService.SignUpMailContent(code, h.config.MailSender.Timeout, request.Name, h.config.Server.Host)

	err := h.mailService.SendMail(h.config.MailSender.Email, request.Email, subject, body)
	if err != nil {
		log.Error().Err(err).Msg("failed to send verification code")
		c.JSON(http.StatusInternalServerError, gin.H{"error": "internal server error"})
		return
	}

	// hash password
	hashedPassword, err := internal.HashAndSaltPassword([]byte(request.Password))
	if err != nil {
		log.Error().Err(err).Msg("error hashing password")
		c.JSON(http.StatusInternalServerError, gin.H{"error": "internal server error"})
		return
	}

	isAdmin := internal.Contains(h.config.Admins, request.Email)

	customer, err := internal.CreateStripeCustomer(request.Name, request.Email)
	if err != nil {
		log.Error().Err(err).Send()
		c.JSON(http.StatusInternalServerError, gin.H{"error": "error creating stripe account"})
		return
	}

	user := models.User{
<<<<<<< HEAD
		StripeCustomerID: customer.ID,
		Username:         request.Name,
		Email:            request.Email,
		Password:         hashed,
		Salt:             salt,
		Admin:            isAdmin,
=======
		Username: request.Name,
		Email:    request.Email,
		Password: hashedPassword,
		Admin:    isAdmin,
		Code:     code,
	}

	// If user exists but not verified
	if getErr != gorm.ErrRecordNotFound {
		if existingUser.Verified {
			user.ID = existingUser.ID
			user.UpdatedAt = time.Now()
			err = h.db.UpdateUserByID(&user)
			if err != nil {
				log.Error().Err(err).Send()
				c.JSON(http.StatusInternalServerError, gin.H{"error": "internal server error"})
				return
			}
		}
>>>>>>> 2f03bb94
	}

	// create user model in db
	if getErr != nil {
		err = h.db.RegisterUser(&user)
		if err != nil {
			log.Error().Err(err).Send()
			c.JSON(http.StatusInternalServerError, gin.H{"error": "internal server error"})
			return
		}
	}

	c.JSON(http.StatusOK, gin.H{
		"message": "Verification code has been sent to " + request.Email,
		"timeout": h.config.MailSender.Timeout,
	})

}

func (h *Handler) VerifyRegisterCode(c *gin.Context) {
	var request VerifyCodeInput

	if err := c.ShouldBindJSON(&request); err != nil {
		log.Error().Err(err).Send()
		c.JSON(http.StatusBadRequest, gin.H{"error": "Invalid request format"})
		return
	}

	// get user by email
	user, err := h.db.GetUserByEmail(request.Email)
	if err != nil {
		log.Error().Err(err).Msg("failed to get user by email")
		c.JSON(http.StatusBadRequest, gin.H{"error": "email or password is incorrect"})
		return

	}

	if user.Verified {
		c.JSON(http.StatusBadRequest, gin.H{"error": "user already registered"})
		return
	}

	if user.Code != request.Code {
		c.JSON(http.StatusBadRequest, gin.H{"error": "wrong code"})
		return
	}

	if user.UpdatedAt.Add(time.Duration(h.config.MailSender.Timeout) * time.Second).Before(time.Now()) {
		c.JSON(http.StatusBadRequest, gin.H{"error": "code has expired"})
		return
	}

	err = h.db.UpdateUserVerification(user.ID, true)
	if err != nil {
		log.Error().Err(err).Send()
		c.JSON(http.StatusInternalServerError, gin.H{"error": "internal server error"})
		return

	}

	subject, body := h.mailService.WelcomeMailContent(user.Username, h.config.Server.Host)
	err = h.mailService.SendMail(h.config.MailSender.Email, request.Email, subject, body)
	if err != nil {
		log.Error().Err(err).Send()
		c.JSON(http.StatusInternalServerError, gin.H{"error": "internal server error"})
		return
	}

	// create token pairs
	tokenPair, err := h.tokenManager.CreateTokenPair(user.ID, user.Username, user.Admin)
	if err != nil {
		log.Error().Err(err).Msg("Failed to generate token pair")
		c.JSON(http.StatusInternalServerError, gin.H{"error": "internal server error"})
		return
	}
	c.JSON(http.StatusCreated, tokenPair)
}

// LoginUserHandler logs user into the system
func (h *Handler) LoginUserHandler(c *gin.Context) {
	var request LoginInput

	// check on request format
	if err := c.ShouldBindJSON(&request); err != nil {
		c.JSON(http.StatusBadRequest, gin.H{"error": "Invalid request format"})
		return
	}

	// get user by email
	user, err := h.db.GetUserByEmail(request.Email)
	if err != nil {
		log.Error().Err(err).Msg("failed to get user by email")
		c.JSON(http.StatusBadRequest, gin.H{"error": "email or password is incorrect"})
		return

	}

	// verify password
	match := internal.VerifyPassword(user.Password, request.Password)
	if !match {
		c.JSON(http.StatusUnauthorized, gin.H{"error": "email or password is incorrect"})
		return
	}

	// create token pairs
	tokenPair, err := h.tokenManager.CreateTokenPair(user.ID, user.Username, user.Admin)
	if err != nil {
		log.Error().Err(err).Msg("Failed to generate token pair")
		c.JSON(http.StatusInternalServerError, gin.H{"error": "internal server error"})
		return
	}
	c.JSON(http.StatusCreated, tokenPair)

}

// RefreshTokenHandler handles token refresh requests
func (h *Handler) RefreshTokenHandler(c *gin.Context) {
	var request RefreshTokenInput

	if err := c.ShouldBindJSON(&request); err != nil {
		log.Error().Err(err).Send()
		c.JSON(http.StatusBadRequest, gin.H{"error": "Invalid request format"})
		return
	}

	accessToken, err := h.tokenManager.AccessTokenFromRefresh(request.RefreshToken)
	if err != nil {
		log.Error().Err(err).Send()
		c.JSON(http.StatusUnauthorized, gin.H{"error": "Invalid or expired refresh token"})
		return
	}

	c.JSON(http.StatusOK, gin.H{"access_token": accessToken})
}

// ForgotPasswordHandler sends user verification code
func (h *Handler) ForgotPasswordHandler(c *gin.Context) {
	var request EmailInput

	if err := c.ShouldBindJSON(&request); err != nil {
		log.Error().Err(err).Send()
		c.JSON(http.StatusBadRequest, gin.H{"error": "Invalid request format"})
		return
	}

	// get user by email
	user, err := h.db.GetUserByEmail(request.Email)
	if err != nil {
		log.Error().Err(err).Msg("failed to get user ")
		c.JSON(http.StatusNotFound, gin.H{"error": "failed to get user"})
		return

	}

	code := internal.GenerateRandomCode()
	subject, body := h.mailService.ResetPasswordMailContent(code, h.config.MailSender.Timeout, user.Username, h.config.Server.Host)
	err = h.mailService.SendMail(h.config.MailSender.Email, request.Email, subject, body)

	if err != nil {
		log.Error().Err(err).Msg("failed to send verification code")
		c.JSON(http.StatusInternalServerError, gin.H{"error": "internal server error"})
		return
	}

	err = h.db.UpdateUserByID(
		&models.User{
			ID:        user.ID,
			UpdatedAt: time.Now(),
			Code:      code,
		},
	)

	if err != nil {
		log.Error().Err(err).Msg("error updating user data")
		c.JSON(http.StatusInternalServerError, gin.H{"error": "internal server error"})
		return
	}

	c.JSON(http.StatusOK, gin.H{
		"message": "Verification code has been sent to " + request.Email,
		"timeout": h.config.MailSender.Timeout,
	})

}

// VerifyForgetPasswordCodeHandler verifies code sent to user when forgetting password
func (h *Handler) VerifyForgetPasswordCodeHandler(c *gin.Context) {
	var request VerifyCodeInput

	if err := c.ShouldBindJSON(&request); err != nil {
		log.Error().Err(err).Send()
		c.JSON(http.StatusBadRequest, gin.H{"error": "Invalid request format"})
		return
	}

	// get user by email
	user, err := h.db.GetUserByEmail(request.Email)
	if err != nil {
		if err == gorm.ErrRecordNotFound {
			c.JSON(http.StatusNotFound, gin.H{"error": "user not found"})
			return

		}
		log.Error().Err(err).Msg("failed to get user by email")
		c.JSON(http.StatusInternalServerError, gin.H{"error": "internal server error"})
		return

	}

	if user.Code != request.Code {
		c.JSON(http.StatusBadRequest, gin.H{"error": "wrong code"})
		return
	}

	if user.UpdatedAt.Add(time.Duration(h.config.MailSender.Timeout) * time.Second).Before(time.Now()) {
		c.JSON(http.StatusBadRequest, gin.H{"error": "code has expired"})
		return
	}
	isAdmin := internal.Contains(h.config.Admins, request.Email)

	// create token pairs
	tokenPair, err := h.tokenManager.CreateTokenPair(user.ID, user.Username, isAdmin)
	if err != nil {
		log.Error().Err(err).Msg("Failed to generate token pair")
		c.JSON(http.StatusInternalServerError, gin.H{"error": "internal server error"})
		return
	}
	c.JSON(http.StatusCreated, tokenPair)

}

// ChangePasswordHandler changes password of user
func (h *Handler) ChangePasswordHandler(c *gin.Context) {
	var request ChangePasswordInput

	if err := c.ShouldBindJSON(&request); err != nil {
		log.Error().Err(err).Send()
		c.JSON(http.StatusBadRequest, gin.H{"error": "Invalid request format"})
		return
	}

	if request.Password != request.ConfirmPassword {
		c.JSON(http.StatusBadRequest, gin.H{"error": "password and confirm password don't match"})
		return
	}

	// hash password
	hashedPassword, err := internal.HashAndSaltPassword([]byte(request.Password))
	if err != nil {
		log.Error().Err(err).Msg("error hashing password")
		c.JSON(http.StatusInternalServerError, gin.H{"error": "internal server error"})
		return
	}

	err = h.db.UpdatePassword(request.Email, hashedPassword)
	if err == gorm.ErrRecordNotFound {
		log.Error().Err(err).Msg("user not found")
		c.JSON(http.StatusNotFound, gin.H{"error": "user not found"})
		return
	}

	if err != nil {
		log.Error().Err(err).Send()
		c.JSON(http.StatusInternalServerError, gin.H{"error": "internal server error"})
		return

	}

	c.JSON(http.StatusOK, gin.H{"message": "Password is updated successfully"})

}

func (h *Handler) ChargeBalance(c *gin.Context) {
	userID := c.GetString("user_id")
	if userID == "" {
		c.JSON(http.StatusInternalServerError, gin.H{"error": "Failed to extract user ID from context"})
		return
	}

	var request ChargeBalanceInput
	if err := c.ShouldBindJSON(&request); err != nil {
		log.Error().Err(err).Send()
		c.JSON(http.StatusBadRequest, gin.H{"error": "Invalid request format"})
		return
	}

	if request.Amount <= 0 {
		c.JSON(http.StatusBadRequest, gin.H{"error": "Amount must be greater than zero"})
		return
	}

	user, err := h.db.GetUserByID(userID)
	if err != nil {
		log.Error().Err(err).Send()
		c.JSON(http.StatusNotFound, gin.H{"error": "User not found"})
		return
	}

	paymentMethod, err := internal.CreatePaymentMethod("card", request.PaymentToken)
	if err != nil {
		log.Error().Err(err).Msg("error creating payment method")
		c.JSON(http.StatusInternalServerError, gin.H{"error": "Failed to create payment method"})
		return
	}

	_, err = paymentmethod.Attach(paymentMethod.ID, &stripe.PaymentMethodAttachParams{
		Customer: stripe.String(user.StripeCustomerID),
	})
	if err != nil {
		log.Error().Err(err).Msg("error attaching payment method to customer")
		c.JSON(http.StatusInternalServerError, gin.H{"error": "Failed to attach payment method"})
		return
	}

	intent, err := internal.CreatePaymentIntent(user.StripeCustomerID, paymentMethod.ID, h.config.Currency, request.Amount)
	if err != nil {
		log.Error().Err(err).Msg("error creating payment intent")
		c.JSON(http.StatusInternalServerError, gin.H{"error": "Failed to create payment intent"})
		return
	}

	user.CreditCardBalance += float64(request.Amount)

	err = h.db.UpdateUserByID(&user)
	if err != nil {
		log.Error().Err(err).Msg("error updating user data")
		c.JSON(http.StatusInternalServerError, gin.H{"error": "failed to update user data"})
		return
	}

	c.JSON(http.StatusOK, gin.H{
		"message":           "Balance is charged successfully",
		"payment_intent_id": intent.ID,
		"new_balance":       user.CreditCardBalance,
	})

}<|MERGE_RESOLUTION|>--- conflicted
+++ resolved
@@ -52,11 +52,7 @@
 
 // EmailInput struct for user when forgetting password
 type EmailInput struct {
-<<<<<<< HEAD
-	Email string `json:"email" validate:"required,email"`
-=======
 	Email string `json:"email" binding:"required,email"`
->>>>>>> 2f03bb94
 }
 
 // VerifyCodeInput struct takes verification code from user
@@ -131,14 +127,7 @@
 	}
 
 	user := models.User{
-<<<<<<< HEAD
 		StripeCustomerID: customer.ID,
-		Username:         request.Name,
-		Email:            request.Email,
-		Password:         hashed,
-		Salt:             salt,
-		Admin:            isAdmin,
-=======
 		Username: request.Name,
 		Email:    request.Email,
 		Password: hashedPassword,
@@ -158,7 +147,6 @@
 				return
 			}
 		}
->>>>>>> 2f03bb94
 	}
 
 	// create user model in db
