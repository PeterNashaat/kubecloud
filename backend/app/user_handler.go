--- conflicted
+++ resolved
@@ -452,22 +452,8 @@
 }
 
 func (h *Handler) ChargeBalance(c *gin.Context) {
-<<<<<<< HEAD
-	userIDVal, exists := c.Get("user_id")
-	if !exists {
-		Error(c, http.StatusUnauthorized, "User ID not found in context", "")
-		return
-	}
-
-	userID, ok := userIDVal.(int)
-	if !ok {
-		log.Error().Msg("Invalid user ID or type")
-		Error(c, http.StatusInternalServerError, "internal server error", "")
-		return
-	}
-=======
+
 	userID := c.GetInt("user_id")
->>>>>>> 368913e8
 
 	var request ChargeBalanceInput
 	if err := c.ShouldBindJSON(&request); err != nil {
@@ -534,9 +520,36 @@
 
 }
 
-<<<<<<< HEAD
-// GetUserBalance returns user's balance in usd
-func (h *Handler) GetUserBalance(c *gin.Context) {
+// GetUserHandler returns all data of user
+func (h *Handler) GetUserHandler(c *gin.Context) {
+	userID := c.GetInt("user_id")
+
+	user, err := h.db.GetUserByID(userID)
+	if err != nil {
+		log.Error().Err(err).Send()
+		Error(c, http.StatusNotFound, "User not found", "")
+		return
+	}
+
+	usdBalance, err := internal.GetUserBalanceUSD(h.substrateClient, user.Mnemonic, user.Debt)
+	if err != nil {
+		log.Error().Err(err).Send()
+		InternalServerError(c)
+	}
+
+	Success(c, http.StatusOK, "Balance fetched", gin.H{
+		"balance_usd": usdBalance,
+		"debt_usd":    user.Debt,
+	})
+
+}
+
+func (h *Handler) RedeemVoucherHandler(c *gin.Context) {
+	voucherCodeParam := c.Param("voucher_code")
+	if voucherCodeParam == "" {
+		Error(c, http.StatusBadRequest, "Voucher Code is required", "")
+		return
+	}
 	userIDVal, exists := c.Get("user_id")
 	if !exists {
 		log.Error().Msg("user ID not found in context")
@@ -549,51 +562,6 @@
 		Error(c, http.StatusInternalServerError, "internal server error", "")
 		return
 	}
-=======
-// GetUserHandler returns all data of user
-func (h *Handler) GetUserHandler(c *gin.Context) {
-	userID := c.GetInt("user_id")
->>>>>>> 368913e8
-
-	user, err := h.db.GetUserByID(userID)
-	if err != nil {
-		log.Error().Err(err).Send()
-<<<<<<< HEAD
-		Error(c, http.StatusNotFound, "User not found", "")
-		return
-	}
-
-	usdBalance, err := internal.GetUserBalanceUSD(h.substrateClient, user.Mnemonic, user.Debt)
-	if err != nil {
-		log.Error().Err(err).Send()
-		InternalServerError(c)
-	}
-
-	Success(c, http.StatusOK, "Balance fetched", gin.H{
-		"balance_usd": usdBalance,
-		"debt_usd":    user.Debt,
-	})
-
-}
-
-func (h *Handler) RedeemVoucherHandler(c *gin.Context) {
-	voucherCodeParam := c.Param("voucher_code")
-	if voucherCodeParam == "" {
-		Error(c, http.StatusBadRequest, "Voucher Code is required", "")
-		return
-	}
-	userIDVal, exists := c.Get("user_id")
-	if !exists {
-		log.Error().Msg("user ID not found in context")
-		Error(c, http.StatusInternalServerError, "internal server error", "")
-		return
-	}
-
-	userID, ok := userIDVal.(int)
-	if !ok {
-		Error(c, http.StatusInternalServerError, "internal server error", "")
-		return
-	}
 
 	user, err := h.db.GetUserByID(userID)
 	if err != nil {
@@ -647,14 +615,4 @@
 
 	Success(c, http.StatusOK, "Voucher is Redeemed Successfully", nil)
 
-=======
-		Error(c, http.StatusNotFound, "User is not found", "")
-		return
-	}
-
-	Success(c, http.StatusOK, "User is retrieved successfully", gin.H{
-		"user": user,
-	})
-
->>>>>>> 368913e8
-}+}
