--- conflicted
+++ resolved
@@ -97,12 +97,8 @@
 	// validate user has enough balance for reserving node
 	nodes, _, err := h.proxyClient.Nodes(c.Request.Context(), filter, proxyTypes.Limit{})
 	if err != nil {
-<<<<<<< HEAD
-		Error(c, http.StatusInternalServerError, "internal server error", "")
-=======
-		log.Error().Err(err).Send()
-		InternalServerError(c)
->>>>>>> fb0dbbd4
+		log.Error().Err(err).Send()
+		InternalServerError(c)
 		return
 	}
 
