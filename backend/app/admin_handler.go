--- conflicted
+++ resolved
@@ -23,13 +23,8 @@
 
 // CreditRequestInput represents a request to credit a user's balance
 type CreditRequestInput struct {
-<<<<<<< HEAD
-	AmountUSD float64 `json:"amount" binding:"required,gt=0" validate:"required,gt=0"`
-	Memo      string  `json:"memo" binding:"required,min=3,max=255" validate:"required"`
-=======
-	Amount uint64 `json:"amount" validate:"required,gt=0"`
-	Memo   string `json:"memo" validate:"required,min=3,max=255"`
->>>>>>> f750f64b
+	AmountUSD float64 `json:"amount" validate:"required,gt=0"`
+	Memo      string  `json:"memo" validate:"required,min=3,max=255"`
 }
 
 // CreditUserResponse holds the response data after crediting a user
