package app

import (
	"fmt"
	"kubecloud/internal"
	"kubecloud/models"
	"net/http"
	"strconv"
	"time"

	"github.com/gin-gonic/gin"
	"github.com/rs/zerolog/log"
)

// GenerateVouchersInput holds all data needed when creating vouchers
type GenerateVouchersInput struct {
	Count       int     `json:"count" binding:"required,gt=0" validate:"required,gt=0"`
	Value       float64 `json:"value" binding:"required,gt=0" validate:"required,gt=0"`
	ExpireAfter int     `json:"expire_after_days" binding:"required,gt=0"`
}

// CreditRequestInput represents a request to credit a user's balance
type CreditRequestInput struct {
	Amount uint64 `json:"amount" binding:"required,gt=0" validate:"required,gt=0"`
	Memo   string `json:"memo" binding:"required,min=3,max=255" validate:"required"`
}

// ListUsersHandler lists all users
func (h *Handler) ListUsersHandler(c *gin.Context) {

	users, err := h.db.ListAllUsers()
	if err != nil {
		log.Error().Err(err).Msg("failed to list all users")
		InternalServerError(c)
		return
	}

	Success(c, http.StatusOK, "Users are retrieved successfully", map[string]interface{}{
		"users": users,
	})
}

// DeleteUsersHandler deletes user from system
func (h *Handler) DeleteUsersHandler(c *gin.Context) {
	userID := c.Param("user_id")
	if userID == "" {
		Error(c, http.StatusBadRequest, "User ID is required", "")
		return
	}

	authUserID := c.GetString("user_id")
	if userID == authUserID {
		Error(c, http.StatusForbidden, "Admins cannot delete their own account", "")
		return
	}

	ID, err := strconv.Atoi(userID)
	if err != nil {
		log.Error().Err(err).Send()
		Error(c, http.StatusBadRequest, "Invalid user ID", err.Error())
		return
	}

	err = h.db.DeleteUserByID(ID)
	if err != nil {
		log.Error().Err(err).Str("user_id", userID).Msg("Failed to delete user")
		InternalServerError(c)
		return
	}

	Success(c, http.StatusOK, "User is deleted successfully", nil)

}

// GenerateVouchersHandler generates bulk of vouchers
func (h *Handler) GenerateVouchersHandler(c *gin.Context) {
	var request GenerateVouchersInput

	// check on request format
	if err := c.ShouldBindJSON(&request); err != nil {
		log.Error().Err(err).Send()
		Error(c, http.StatusBadRequest, "Invalid request format", err.Error())
		return
	}

	var vouchers []models.Voucher
	for i := 0; i < request.Count; i++ {
		voucherCode := internal.GenerateRandomVoucher(h.config.VoucherNameLength)
		timestampPart := fmt.Sprintf("%02d%02d", time.Now().Minute(), time.Now().Second())
		fullCode := fmt.Sprintf("%s-%s", voucherCode, timestampPart)

		voucher := models.Voucher{
			Code:      fullCode,
			Value:     request.Value,
			CreatedAt: time.Now(),
			ExpiresAt: time.Now().Add(time.Duration(request.ExpireAfter) * 24 * time.Hour),
		}

		if err := h.db.CreateVoucher(&voucher); err != nil {
			log.Error().Err(err).Msg("failed to create voucher")
			InternalServerError(c)
			return
		}

		vouchers = append(vouchers, voucher)
	}

	Success(c, http.StatusCreated, "Vouchers are generated successfully", map[string]interface{}{
		"vouchers": vouchers,
	})
}

// ListVouchersHandler returns all vouchers in system
func (h *Handler) ListVouchersHandler(c *gin.Context) {

	vouchers, err := h.db.ListAllVouchers()
	if err != nil {
		log.Error().Err(err).Msg("failed to list all vouchers")
		InternalServerError(c)
		return
	}
	Success(c, http.StatusOK, "Vouchers are Retrieved successfully", map[string]interface{}{
		"vouchers": vouchers,
	})
}

// CreditUserHandler lets admin credit specific user with money
func (h *Handler) CreditUserHandler(c *gin.Context) {
	userID := c.Param("user_id")
	if userID == "" {
		Error(c, http.StatusBadRequest, "User ID is required", "")
		return
	}

	var request CreditRequestInput
	// check on request format
	if err := c.ShouldBindJSON(&request); err != nil {
		Error(c, http.StatusBadRequest, "Invalid request format", err.Error())
		return
	}

	ID, err := strconv.Atoi(userID)
	if err != nil {
		log.Error().Err(err).Send()
		Error(c, http.StatusBadRequest, "Invalid user ID format", "")
		return
	}

	user, err := h.db.GetUserByID(ID)
	if err != nil {
		log.Error().Err(err).Send()
		InternalServerError(c)
		return
	}

	// get admin ID from middleware context
	adminID, exists := c.Get("user_id")
	if !exists {
		Error(c, http.StatusUnauthorized, "Admin ID not found in context", "")
		return
	}

	transaction := models.Transaction{
		UserID:    user.ID,
		AdminID:   adminID.(int),
		Amount:    request.Amount,
		Memo:      request.Memo,
		CreatedAt: time.Now(),
	}

	if err := h.db.CreateTransaction(&transaction); err != nil {
		log.Error().Err(err).Msg("Failed to create credit transaction")
		InternalServerError(c)
		return
	}

	if err := h.db.CreditUserBalance(user.ID, request.Amount); err != nil {
		log.Error().Err(err).Msg("Failed to credit user")
		InternalServerError(c)
		return
	}

<<<<<<< HEAD
	err = internal.TransferTFTs(h.substrateClient, request.Amount, user.Mnemonic, h.config.SystemAccount.Mnemonics)
	if err != nil {
		log.Error().Err(err).Send()
		Error(c, http.StatusInternalServerError, "internal server error", "")
		return
	}

	Success(c, http.StatusOK, "User credited successfully", map[string]interface{}{
=======
	Success(c, http.StatusOK, "User is credited successfully", map[string]interface{}{
>>>>>>> fb0dbbd4
		"user":   user.Email,
		"amount": request.Amount,
		"memo":   request.Memo,
	})

}<|MERGE_RESOLUTION|>--- conflicted
+++ resolved
@@ -180,7 +180,6 @@
 		return
 	}
 
-<<<<<<< HEAD
 	err = internal.TransferTFTs(h.substrateClient, request.Amount, user.Mnemonic, h.config.SystemAccount.Mnemonics)
 	if err != nil {
 		log.Error().Err(err).Send()
@@ -188,10 +187,7 @@
 		return
 	}
 
-	Success(c, http.StatusOK, "User credited successfully", map[string]interface{}{
-=======
 	Success(c, http.StatusOK, "User is credited successfully", map[string]interface{}{
->>>>>>> fb0dbbd4
 		"user":   user.Email,
 		"amount": request.Amount,
 		"memo":   request.Memo,
