--- conflicted
+++ resolved
@@ -15,10 +15,7 @@
 	"sync"
 	"time"
 
-<<<<<<< HEAD
 	"kubecloud/internal/constants"
-=======
->>>>>>> 22719c0b
 	"kubecloud/internal/logger"
 
 	"github.com/gin-gonic/gin"
