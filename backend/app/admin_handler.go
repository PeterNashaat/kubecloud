package app

import (
	"context"
	"errors"
	"fmt"
	"io"
	"kubecloud/internal"
	"kubecloud/models"
	"mime/multipart"
	"net/http"
	"path/filepath"
	"strconv"
	"strings"
	"sync"
	"time"

	"github.com/gin-gonic/gin"
	"github.com/hashicorp/go-multierror"
	"github.com/rs/zerolog/log"
	"gorm.io/gorm"
)

// GenerateVouchersInput holds all data needed when creating vouchers
type GenerateVouchersInput struct {
	Count       int     `json:"count" validate:"required,gt=0"`
	Value       float64 `json:"value" validate:"required,gt=0"`
	ExpireAfter int     `json:"expire_after_days" validate:"required,gt=0"`
}

// CreditRequestInput represents a request to credit a user's balance
type CreditRequestInput struct {
	AmountUSD float64 `json:"amount" validate:"required,gt=0"`
	Memo      string  `json:"memo" validate:"required,min=3,max=255"`
}

// CreditUserResponse holds the response data after crediting a user
type CreditUserResponse struct {
	User      string  `json:"user"`
	AmountUSD float64 `json:"amount"`
	Memo      string  `json:"memo"`
}

type PendingRecordsResponse struct {
	models.PendingRecord
	USDAmount            float64 `json:"usd_amount"`
	TransferredUSDAmount float64 `json:"transferred_usd_amount"`
}

<<<<<<< HEAD
type MaintenanceModeStatus struct {
	Enabled bool `json:"enabled"`
=======
// AdminMailInput represents the form data for sending emails to all users
type AdminMailInput struct {
	Subject     string                  `form:"subject" binding:"required"`
	Body        string                  `form:"body" binding:"required"`
	Attachments []*multipart.FileHeader `form:"attachments"`
}

type SendMailResponse struct {
	TotalUsers        int      `json:"total_users"`
	SuccessfulEmails  int      `json:"successful_emails"`
	FailedEmailsCount int      `json:"failed_emails_count"`
	FailedEmails      []string `json:"failed_emails,omitempty"`
>>>>>>> d91f2aca
}

// @Summary Get all users
// @Description Returns a list of all users
// @Tags admin
// @ID get-all-users
// @Accept json
// @Produce json
// @Success 200 {array} models.User
// @Failure 500 {object} APIResponse
// @Security AdminMiddleware
// @Router /users [get]
// ListUsersHandler lists all users
func (h *Handler) ListUsersHandler(c *gin.Context) {
	users, err := h.db.ListAllUsers()
	if err != nil {
		log.Error().Err(err).Msg("failed to list all users")
		InternalServerError(c)
		return
	}

	Success(c, http.StatusOK, "Users are retrieved successfully", map[string]interface{}{
		"users": users,
	})
}

// @Summary Delete a user
// @Description Deletes a user from the system
// @Tags admin
// @ID delete-user
// @Accept json
// @Produce json
// @Param user_id path string true "User ID"
// @Success 200 {object} APIResponse
// @Failure 400 {object} APIResponse "Invalid user ID"
// @Failure 403 {object} APIResponse "Admins cannot delete their own account"
// @Failure 500 {object} APIResponse
// @Security AdminMiddleware
// @Router /users/{user_id} [delete]
// DeleteUsersHandler deletes user from system
func (h *Handler) DeleteUsersHandler(c *gin.Context) {
	userID := c.Param("user_id")
	if userID == "" {
		Error(c, http.StatusBadRequest, "User ID is required", "")
		return
	}

	id, err := strconv.Atoi(userID)
	if err != nil {
		log.Error().Err(err).Send()
		Error(c, http.StatusBadRequest, "Invalid user ID", err.Error())
		return
	}

	authUserID := c.GetInt("user_id")
	if id == authUserID {
		Error(c, http.StatusForbidden, "Admins cannot delete their own account", "")
		return
	}

	err = h.db.DeleteUserByID(id)
	if err != nil {
		if errors.Is(err, gorm.ErrRecordNotFound) {
			Error(c, http.StatusNotFound, "User not found", "")
		} else {
			InternalServerError(c)
		}
		return
	}

	Success(c, http.StatusOK, "User is deleted successfully", nil)

}

// @Summary Generate vouchers
// @Description Generates a bulk of vouchers
// @Tags admin
// @ID generate-vouchers
// @Accept json
// @Produce json
// @Param body body GenerateVouchersInput true "Generate Vouchers Input"
// @Success 201 {array} models.Voucher
// @Failure 400 {object} APIResponse "Invalid request format"
// @Failure 500 {object} APIResponse
// @Security AdminMiddleware
// @Router /vouchers/generate [post]
// GenerateVouchersHandler generates bulk of vouchers
func (h *Handler) GenerateVouchersHandler(c *gin.Context) {
	var request GenerateVouchersInput

	// check on request format
	if err := c.ShouldBindJSON(&request); err != nil {
		log.Error().Err(err).Send()
		Error(c, http.StatusBadRequest, "Invalid request format", err.Error())
		return
	}

	if err := internal.ValidateStruct(request); err != nil {
		Error(c, http.StatusBadRequest, "Validation failed", err.Error())
		return
	}

	var vouchers []models.Voucher
	for i := 0; i < request.Count; i++ {
		voucherCode := internal.GenerateRandomVoucher(h.config.VoucherNameLength)
		timestampPart := fmt.Sprintf("%02d%02d", time.Now().Minute(), time.Now().Second())
		fullCode := fmt.Sprintf("%s-%s", voucherCode, timestampPart)

		voucher := models.Voucher{
			Code:      fullCode,
			Value:     request.Value,
			CreatedAt: time.Now(),
			ExpiresAt: time.Now().Add(time.Duration(request.ExpireAfter) * 24 * time.Hour),
		}

		if err := h.db.CreateVoucher(&voucher); err != nil {
			log.Error().Err(err).Msg("failed to create voucher")
			InternalServerError(c)
			return
		}

		vouchers = append(vouchers, voucher)
	}

	Success(c, http.StatusCreated, "Vouchers are generated successfully", map[string]interface{}{
		"vouchers": vouchers,
	})
}

// @Summary List vouchers
// @Description Returns all vouchers in the system
// @Tags admin
// @ID list-vouchers
// @Accept json
// @Produce json
// @Success 200 {array} models.Voucher
// @Failure 500 {object} APIResponse
// @Security AdminMiddleware
// @Router /vouchers [get]
// ListVouchersHandler returns all vouchers in system
func (h *Handler) ListVouchersHandler(c *gin.Context) {

	vouchers, err := h.db.ListAllVouchers()
	if err != nil {
		log.Error().Err(err).Msg("failed to list all vouchers")
		InternalServerError(c)
		return
	}
	Success(c, http.StatusOK, "Vouchers are Retrieved successfully", map[string]interface{}{
		"vouchers": vouchers,
	})
}

// @Summary Credit user balance
// @Description Credits a specific user's balance
// @Tags admin
// @ID credit-user
// @Accept json
// @Produce json
// @Param user_id path string true "User ID"
// @Param body body CreditRequestInput true "Credit Request Input"
// @Success 201 {object} CreditUserResponse
// @Failure 400 {object} APIResponse "Invalid request format or user ID"
// @Failure 500 {object} APIResponse
// @Security AdminMiddleware
// @Router /users/{user_id}/credit [post]
// CreditUserHandler lets admin credit specific user with money
func (h *Handler) CreditUserHandler(c *gin.Context) {
	userID := c.Param("user_id")
	if userID == "" {
		Error(c, http.StatusBadRequest, "User ID is required", "")
		return
	}

	var request CreditRequestInput
	// check on request format
	if err := c.ShouldBindJSON(&request); err != nil {
		Error(c, http.StatusBadRequest, "Invalid request format", err.Error())
		return
	}

	if err := internal.ValidateStruct(request); err != nil {
		Error(c, http.StatusBadRequest, "Validation failed", err.Error())
		return
	}

	id, err := strconv.Atoi(userID)
	if err != nil {
		log.Error().Err(err).Send()
		Error(c, http.StatusBadRequest, "Invalid user ID format", "")
		return
	}

	user, err := h.db.GetUserByID(id)
	if err != nil {
		log.Error().Err(err).Send()
		InternalServerError(c)
		return
	}

	// get admin ID from middleware context
	adminID := c.GetInt("user_id")

	transaction := models.Transaction{
		UserID:    user.ID,
		AdminID:   adminID,
		Amount:    request.AmountUSD,
		Memo:      request.Memo,
		CreatedAt: time.Now(),
	}

	systemBalanceUSDMilliCent, err := internal.GetUserBalanceUSDMillicent(h.substrateClient, h.config.SystemAccount.Mnemonic)
	if err != nil {
		log.Error().Err(err).Send()
		InternalServerError(c)
		return
	}
	systemBalanceUSD := internal.FromUSDMilliCentToUSD(systemBalanceUSDMilliCent)

	requestAmountMilliCent := internal.FromUSDToUSDMillicent(request.AmountUSD)
	if systemBalanceUSDMilliCent < requestAmountMilliCent {
		Error(c, http.StatusBadRequest, fmt.Sprintf("System balance is not enough, only %v$ is available", systemBalanceUSD), "")
		return
	}

	requestedTFTs, err := internal.FromUSDMillicentToTFT(h.substrateClient, requestAmountMilliCent)
	if err != nil {
		log.Error().Err(err).Send()
		InternalServerError(c)
		return
	}

	err = internal.TransferTFTs(h.substrateClient, requestedTFTs, user.Mnemonic, h.systemIdentity)
	if err != nil {
		log.Error().Err(err).Send()
		InternalServerError(c)
		return
	}

	if err := h.db.CreateTransaction(&transaction); err != nil {
		log.Error().Err(err).Msg("Failed to create credit transaction")
		InternalServerError(c)
		return
	}

	if err := h.db.CreditUserBalance(user.ID, requestAmountMilliCent); err != nil {
		log.Error().Err(err).Msg("Failed to credit user")
		InternalServerError(c)
		return
	}

	Success(c, http.StatusCreated, "User is credited successfully", CreditUserResponse{
		User:      user.Email,
		AmountUSD: request.AmountUSD,
		Memo:      request.Memo,
	})
}

// @Summary List pending records
// @Description Returns all pending records in the system
// @Tags admin
// @ID list-pending-records
// @Accept json
// @Produce json
// @Success 200 {array} PendingRecordsResponse
// @Failure 500 {object} APIResponse
// @Security AdminMiddleware
// @Router /pending-records [get]
// ListPendingRecordsHandler returns all pending records in the system
func (h *Handler) ListPendingRecordsHandler(c *gin.Context) {
	pendingRecords, err := h.db.ListAllPendingRecords()
	if err != nil {
		log.Error().Err(err).Msg("failed to list all pending records")
		InternalServerError(c)
		return
	}

	var pendingRecordsResponse []PendingRecordsResponse
	for _, record := range pendingRecords {
		usdAmount, err := internal.FromTFTtoUSDMillicent(h.substrateClient, record.TFTAmount)
		if err != nil {
			log.Error().Err(err).Msg("failed to convert tft to usd amount")
			InternalServerError(c)
			return
		}

		usdTransferredAmount, err := internal.FromTFTtoUSDMillicent(h.substrateClient, record.TransferredTFTAmount)
		if err != nil {
			log.Error().Err(err).Msg("failed to convert tft to usd transferred amount")
			InternalServerError(c)
			return
		}

		pendingRecordsResponse = append(pendingRecordsResponse, PendingRecordsResponse{
			PendingRecord:        record,
			USDAmount:            internal.FromUSDMilliCentToUSD(usdAmount),
			TransferredUSDAmount: internal.FromUSDMilliCentToUSD(usdTransferredAmount),
		})
	}

	Success(c, http.StatusOK, "Pending records are retrieved successfully", map[string]any{
		"pending_records": pendingRecordsResponse,
	})
}

<<<<<<< HEAD
// @Summary Set maintenance mode
// @Description Sets maintenance mode for the system
// @Tags admin
// @ID set-maintenance-mode
// @Accept json
// @Produce json
// @Param body body MaintenanceModeStatus true "Maintenance Mode Status"
// @Success 200 {object} APIResponse
// @Failure 500 {object} APIResponse
// @Security AdminMiddleware
// @Router /system/maintenance/status [post]
// SetMaintenanceModeHandler sets maintenance mode for the system
func (h *Handler) SetMaintenanceModeHandler(c *gin.Context) {
	var request MaintenanceModeStatus

	// check on request format
	if err := c.ShouldBindJSON(&request); err != nil {
		log.Error().Err(err).Send()
=======
// Only accessible by admins
// @Summary Send mail to all users
// @Description Allows admin to send a custom email to all users with optional file attachments. Returns detailed statistics about successful and failed email deliveries.
// @Tags admin
// @ID admin-mail-all-users
// @Accept multipart/form-data
// @Produce json
// @Param subject formData string true "Email subject"
// @Param body formData string true "Email body content"
// @Param attachments formData file false "Email attachments (multiple files allowed)"
// @Success 200 {object} APIResponse{data=SendMailResponse} "Email sending results with delivery statistics"
// @Failure 400 {object} APIResponse "Invalid request format"
// @Failure 500 {object} APIResponse "Internal server error"
// @Security AdminMiddleware
// @Router /users/mail [post]
func (h *Handler) SendMailToAllUsersHandler(c *gin.Context) {
	var input AdminMailInput
	if err := c.ShouldBind(&input); err != nil {
>>>>>>> d91f2aca
		Error(c, http.StatusBadRequest, "Invalid request format", err.Error())
		return
	}

<<<<<<< HEAD
	if err := internal.ValidateStruct(request); err != nil {
		Error(c, http.StatusBadRequest, "Validation failed", err.Error())
		return
	}

	ctx := context.Background()
	if err := h.redis.SetMaintenanceMode(ctx, request.Enabled); err != nil {
		log.Error().Err(err).Send()
=======
	var attachments []internal.Attachment
	if form, err := c.MultipartForm(); err == nil {
		if uploaded, ok := form.File["attachments"]; ok {
			log.Info().Int("attachment_count", len(uploaded)).Msg("parsed email attachments")

			attachments, err = h.parseAttachments(uploaded)
			if err != nil {
				log.Error().Err(err).Msg("failed to parse attachments")
				InternalServerError(c)
				return
			}
		}
	}

	users, err := h.db.ListAllUsers()
	if err != nil {
		log.Error().Err(err).Msg("failed to list all users")
>>>>>>> d91f2aca
		InternalServerError(c)
		return
	}

<<<<<<< HEAD
	Success(c, http.StatusOK, "Maintenance mode is set successfully", nil)
}

// @Summary Get maintenance mode
// @Description Gets maintenance mode for the system
// @Tags admin
// @ID get-maintenance-mode
// @Accept json
// @Produce json
// @Success 200 {object} APIResponse
// @Failure 500 {object} APIResponse
// @Security AdminMiddleware
// @Router /system/maintenance/status [get]
// GetMaintenanceModeHandler gets maintenance mode for the system
func (h *Handler) GetMaintenanceModeHandler(c *gin.Context) {
	ctx := context.Background()
	enabled, err := h.redis.GetMaintenanceMode(ctx)
	if err != nil {
		log.Error().Err(err).Send()
		InternalServerError(c)
		return
	}

	Success(c, http.StatusOK, "Maintenance mode is retrieved successfully", MaintenanceModeStatus{
		Enabled: enabled,
	})
=======
	body := h.mailService.SystemAnnouncementMailBody(input.Subject, input.Body)

	emailConcurrencyLimiter := make(chan struct{}, h.config.MailSender.MaxConcurrentSends)

	var (
		wg           sync.WaitGroup
		mu           sync.Mutex
		failedEmails []string
	)

	log.Info().Int("attachment_count", len(attachments)).Msg("parsed email attachments")
	for _, user := range users {
		wg.Add(1)
		emailConcurrencyLimiter <- struct{}{}
		go func(user models.User) {
			defer wg.Done()
			defer func() { <-emailConcurrencyLimiter }()
			err := h.mailService.SendMail(h.config.MailSender.Email, user.Email, input.Subject, body, attachments...)
			if err != nil {
				log.Error().Err(err).Str("user_email", user.Email).Msg("failed to send mail to user")
				mu.Lock()
				failedEmails = append(failedEmails, user.Email)
				mu.Unlock()
			}
		}(user)
	}

	wg.Wait()

	totalUsers := len(users)
	responseData := SendMailResponse{
		TotalUsers:        totalUsers,
		SuccessfulEmails:  totalUsers - len(failedEmails),
		FailedEmailsCount: len(failedEmails),
	}

	if responseData.SuccessfulEmails == 0 {
		Error(c, http.StatusInternalServerError, "failed to send mail to all users", "")
		return
	}
	if responseData.FailedEmailsCount > 0 {
		Success(c, http.StatusOK, fmt.Sprintf("Mail sent to %d/%d users successfully", responseData.SuccessfulEmails, responseData.TotalUsers), responseData)
		return
	}
	Success(c, http.StatusOK, "Mail sent successfully to all users", responseData)
}

func (h *Handler) parseAttachments(fileHeaders []*multipart.FileHeader) ([]internal.Attachment, error) {
	if len(fileHeaders) == 0 {
		return nil, nil
	}

	allowedTypes := map[string]bool{
		".pdf": true, ".doc": true, ".docx": true, ".txt": true,
		".jpg": true, ".jpeg": true, ".png": true, ".gif": true, ".zip": true,
	}

	var (
		mu       sync.Mutex
		multiErr *multierror.Error
		results  []internal.Attachment
		wg       sync.WaitGroup
	)

	wg.Add(len(fileHeaders))
	for _, fileHeader := range fileHeaders {
		go func(fh *multipart.FileHeader) {
			defer wg.Done()

			ext := strings.ToLower(filepath.Ext(fh.Filename))
			if !allowedTypes[ext] {
				mu.Lock()
				multiErr = multierror.Append(multiErr, fmt.Errorf("file type %s not allowed for %s", ext, fh.Filename))
				mu.Unlock()
				return
			}

			maxFileSizeBytes := h.config.MailSender.MaxAttachmentSizeMB * 1024 * 1024

			if fh.Size > maxFileSizeBytes {
				mu.Lock()
				multiErr = multierror.Append(multiErr, fmt.Errorf("file %s is too large: %d bytes (max %d bytes)", fh.Filename, fh.Size, maxFileSizeBytes))
				mu.Unlock()
				return
			}

			file, err := fh.Open()
			if err != nil {
				log.Error().Err(err).Str("filename", fh.Filename).Msg("failed to open attachment file")
				mu.Lock()
				multiErr = multierror.Append(multiErr, err)
				mu.Unlock()
				return
			}
			defer file.Close()

			fileData, err := io.ReadAll(file)
			if err != nil {
				log.Error().Err(err).Str("filename", fh.Filename).Msg("failed to read attachment file")
				mu.Lock()
				multiErr = multierror.Append(multiErr, err)
				mu.Unlock()
				return
			}

			attachment := internal.Attachment{
				FileName: fh.Filename,
				Data:     fileData,
			}

			mu.Lock()
			results = append(results, attachment)
			mu.Unlock()
		}(fileHeader)
	}

	wg.Wait()
	return results, multiErr.ErrorOrNil()
>>>>>>> d91f2aca
}<|MERGE_RESOLUTION|>--- conflicted
+++ resolved
@@ -47,10 +47,6 @@
 	TransferredUSDAmount float64 `json:"transferred_usd_amount"`
 }
 
-<<<<<<< HEAD
-type MaintenanceModeStatus struct {
-	Enabled bool `json:"enabled"`
-=======
 // AdminMailInput represents the form data for sending emails to all users
 type AdminMailInput struct {
 	Subject     string                  `form:"subject" binding:"required"`
@@ -63,7 +59,10 @@
 	SuccessfulEmails  int      `json:"successful_emails"`
 	FailedEmailsCount int      `json:"failed_emails_count"`
 	FailedEmails      []string `json:"failed_emails,omitempty"`
->>>>>>> d91f2aca
+}
+
+type MaintenanceModeStatus struct {
+	Enabled bool `json:"enabled"`
 }
 
 // @Summary Get all users
@@ -369,26 +368,6 @@
 	})
 }
 
-<<<<<<< HEAD
-// @Summary Set maintenance mode
-// @Description Sets maintenance mode for the system
-// @Tags admin
-// @ID set-maintenance-mode
-// @Accept json
-// @Produce json
-// @Param body body MaintenanceModeStatus true "Maintenance Mode Status"
-// @Success 200 {object} APIResponse
-// @Failure 500 {object} APIResponse
-// @Security AdminMiddleware
-// @Router /system/maintenance/status [post]
-// SetMaintenanceModeHandler sets maintenance mode for the system
-func (h *Handler) SetMaintenanceModeHandler(c *gin.Context) {
-	var request MaintenanceModeStatus
-
-	// check on request format
-	if err := c.ShouldBindJSON(&request); err != nil {
-		log.Error().Err(err).Send()
-=======
 // Only accessible by admins
 // @Summary Send mail to all users
 // @Description Allows admin to send a custom email to all users with optional file attachments. Returns detailed statistics about successful and failed email deliveries.
@@ -407,21 +386,10 @@
 func (h *Handler) SendMailToAllUsersHandler(c *gin.Context) {
 	var input AdminMailInput
 	if err := c.ShouldBind(&input); err != nil {
->>>>>>> d91f2aca
 		Error(c, http.StatusBadRequest, "Invalid request format", err.Error())
 		return
 	}
 
-<<<<<<< HEAD
-	if err := internal.ValidateStruct(request); err != nil {
-		Error(c, http.StatusBadRequest, "Validation failed", err.Error())
-		return
-	}
-
-	ctx := context.Background()
-	if err := h.redis.SetMaintenanceMode(ctx, request.Enabled); err != nil {
-		log.Error().Err(err).Send()
-=======
 	var attachments []internal.Attachment
 	if form, err := c.MultipartForm(); err == nil {
 		if uploaded, ok := form.File["attachments"]; ok {
@@ -439,39 +407,10 @@
 	users, err := h.db.ListAllUsers()
 	if err != nil {
 		log.Error().Err(err).Msg("failed to list all users")
->>>>>>> d91f2aca
-		InternalServerError(c)
-		return
-	}
-
-<<<<<<< HEAD
-	Success(c, http.StatusOK, "Maintenance mode is set successfully", nil)
-}
-
-// @Summary Get maintenance mode
-// @Description Gets maintenance mode for the system
-// @Tags admin
-// @ID get-maintenance-mode
-// @Accept json
-// @Produce json
-// @Success 200 {object} APIResponse
-// @Failure 500 {object} APIResponse
-// @Security AdminMiddleware
-// @Router /system/maintenance/status [get]
-// GetMaintenanceModeHandler gets maintenance mode for the system
-func (h *Handler) GetMaintenanceModeHandler(c *gin.Context) {
-	ctx := context.Background()
-	enabled, err := h.redis.GetMaintenanceMode(ctx)
-	if err != nil {
-		log.Error().Err(err).Send()
-		InternalServerError(c)
-		return
-	}
-
-	Success(c, http.StatusOK, "Maintenance mode is retrieved successfully", MaintenanceModeStatus{
-		Enabled: enabled,
-	})
-=======
+		InternalServerError(c)
+		return
+	}
+
 	body := h.mailService.SystemAnnouncementMailBody(input.Subject, input.Body)
 
 	emailConcurrencyLimiter := make(chan struct{}, h.config.MailSender.MaxConcurrentSends)
@@ -590,5 +529,66 @@
 
 	wg.Wait()
 	return results, multiErr.ErrorOrNil()
->>>>>>> d91f2aca
+}
+
+// @Summary Set maintenance mode
+// @Description Sets maintenance mode for the system
+// @Tags admin
+// @ID set-maintenance-mode
+// @Accept json
+// @Produce json
+// @Param body body MaintenanceModeStatus true "Maintenance Mode Status"
+// @Success 200 {object} APIResponse
+// @Failure 500 {object} APIResponse
+// @Security AdminMiddleware
+// @Router /system/maintenance/status [post]
+// SetMaintenanceModeHandler sets maintenance mode for the system
+func (h *Handler) SetMaintenanceModeHandler(c *gin.Context) {
+	var request MaintenanceModeStatus
+
+	// check on request format
+	if err := c.ShouldBindJSON(&request); err != nil {
+		log.Error().Err(err).Send()
+		Error(c, http.StatusBadRequest, "Invalid request format", err.Error())
+		return
+	}
+
+	if err := internal.ValidateStruct(request); err != nil {
+		Error(c, http.StatusBadRequest, "Validation failed", err.Error())
+		return
+	}
+
+	ctx := context.Background()
+	if err := h.redis.SetMaintenanceMode(ctx, request.Enabled); err != nil {
+		log.Error().Err(err).Send()
+		InternalServerError(c)
+		return
+	}
+
+	Success(c, http.StatusOK, "Maintenance mode is set successfully", nil)
+}
+
+// @Summary Get maintenance mode
+// @Description Gets maintenance mode for the system
+// @Tags admin
+// @ID get-maintenance-mode
+// @Accept json
+// @Produce json
+// @Success 200 {object} APIResponse
+// @Failure 500 {object} APIResponse
+// @Security AdminMiddleware
+// @Router /system/maintenance/status [get]
+// GetMaintenanceModeHandler gets maintenance mode for the system
+func (h *Handler) GetMaintenanceModeHandler(c *gin.Context) {
+	ctx := context.Background()
+	enabled, err := h.redis.GetMaintenanceMode(ctx)
+	if err != nil {
+		log.Error().Err(err).Send()
+		InternalServerError(c)
+		return
+	}
+
+	Success(c, http.StatusOK, "Maintenance mode is retrieved successfully", MaintenanceModeStatus{
+		Enabled: enabled,
+	})
 }