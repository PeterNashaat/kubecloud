--- conflicted
+++ resolved
@@ -101,16 +101,15 @@
 		graphPanel("GORM Idle Connections", "gorm_idle_connections", "stat", id+18, y+42, 12, 12, 6, false),
 
 		// Go Runtime
-<<<<<<< HEAD
-		rowPanel("Go Runtime", id+16, y+41),
+		rowPanel("Go Runtime", id+19, y+50),
 		graphPanel("Go Goroutines", "go_goroutines", "graph", id+17, y+42, 0, 12, 8, false),
 		graphPanel("Go Memory Usage", "go_memstats_alloc_bytes", "graph", id+18, y+42, 12, 12, 8, false),
 		graphPanel("Go GC Cycles", "go_gc_duration_seconds_count", "graph", id+19, y+50, 0, 12, 8, false),
 
 		// Loki Logs
-		rowPanel("Loki Logs", id+20, y+58),
+		rowPanel("Loki Logs", id+23, y+66),
 		map[string]interface{}{
-			"id":    id + 21,
+			"id":    id + 24,
 			"type":  "logs",
 			"title": "Application Logs",
 			"targets": []map[string]interface{}{
@@ -124,15 +123,9 @@
 				"h": 8,
 				"w": 24,
 				"x": 0,
-				"y": y + 59,
+				"y": y + 67,
 			},
 		},
-=======
-		rowPanel("Go Runtime", id+19, y+49),
-		graphPanel("Go Goroutines", "go_goroutines", "graph", id+20, y+50, 0, 12, 8, false),
-		graphPanel("Go Memory Usage", "go_memstats_alloc_bytes", "graph", id+21, y+50, 12, 12, 8, false),
-		graphPanel("Go GC Cycles", "go_gc_duration_seconds_count", "graph", id+22, y+58, 0, 12, 8, false),
->>>>>>> 586056fc
 	}
 
 	dashboard := map[string]interface{}{
