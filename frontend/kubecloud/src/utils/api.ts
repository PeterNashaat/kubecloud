import { WorkflowStatus } from '@/types/ewf'
import { useNotificationStore } from '../stores/notifications'
import { useUserStore } from '../stores/user'
import { useRouter } from 'vue-router'

export interface ApiResponse<T = any> {
  data: T
  status: number
  message: string
}

export interface ApiError {
  message: string
  status?: number
  code?: string
  silent: boolean
}

export interface ApiOptions {
  method?: 'GET' | 'POST' | 'PUT' | 'DELETE' | 'PATCH'
  headers?: Record<string, string>
  body?: any
  timeout?: number
  showNotifications?: boolean
  loadingMessage?: string
  successMessage?: string
  errorMessage?: string
  requiresAuth?: boolean
  customToken?: string
  contentType?: string
}

class ApiClient {
  private baseURL: string
  private defaultTimeout: number

  constructor(baseURL?: string, timeout: number = 10000) {
    this.baseURL = baseURL || (typeof window !== 'undefined' && (window as any).__ENV__?.VITE_API_BASE_URL) || import.meta.env.VITE_API_BASE_URL || 'http://localhost:8080/api'
    this.defaultTimeout = timeout
  }

  private getAuthHeaders(customToken?: string): Record<string, string> {
    const token = customToken || localStorage.getItem('token')
    if (token) {
      return {
        'Authorization': `Bearer ${token}`
      }
    }
    return {}
  }

  private async request<T>(
    endpoint: string,
    options: ApiOptions = {}
  ): Promise<ApiResponse<T>> {
    const {
      method = 'GET',
      headers = {},
      body,
      timeout = this.defaultTimeout,
      showNotifications = true,
      loadingMessage,
      successMessage,
      errorMessage,
      requiresAuth = false,
      customToken,
      contentType = 'application/json'
    } = options

    const notificationStore = useNotificationStore()
    const userStore = useUserStore()
    const router = useRouter()
    const controller = new AbortController()
    const timeoutId = setTimeout(() => controller.abort(), timeout)

    // Track loading notification state
    let loadingNotificationId: string | null = null
    let loadingTimeoutId: NodeJS.Timeout | null = null

    try {
      // Show loading notification after a minimum delay (500ms) to avoid flashing for quick requests
      if (showNotifications && loadingMessage) {
        loadingTimeoutId = setTimeout(() => {
          loadingNotificationId = String(notificationStore.info('Loading', loadingMessage))
        }, 500)
      }

      // Add auth headers if required
      const requestHeaders: Record<string, string> = {
        ...(contentType ? { 'Content-Type': contentType } : {}),
        ...(requiresAuth ? this.getAuthHeaders(customToken) : {}),
        ...headers
      }

      const bodyData = body instanceof FormData ? body : (body ? JSON.stringify(body) : undefined)
      let response = await fetch(`${this.baseURL}${endpoint}`, {
        method,
        headers: requestHeaders,
        body: bodyData,
        signal: controller.signal
      })

      clearTimeout(timeoutId)

      // Handle 401/403 for token refresh
      if ((response.status === 401 || response.status === 403) && requiresAuth) {
        try {
          await userStore.refreshToken()
          // Retry the original request with the new token
          requestHeaders['Authorization'] = `Bearer ${localStorage.getItem('token')}`
          response = await fetch(`${this.baseURL}${endpoint}`, {
            method,
            headers: requestHeaders,
            body: bodyData,
            signal: controller.signal
          })
          if (!response.ok) throw new Error('Retry after refresh failed')
        } catch (refreshError) {
          userStore.logout()
          router.push('/sign-in')
          throw {
            message: 'Token expired',
            status: 401,
            code: 'TOKEN_EXPIRED',
            silent: true
          }
        }
      }

      if (!response.ok) {
        const errorData = await response.json().catch(() => ({}))
        throw new Error(errorData.error || errorData.message || `HTTP ${response.status}: ${response.statusText}`)
      }

      // Handle 204 No Content
      if (response.status === 204) {
        if (loadingNotificationId) {
          notificationStore.removeNotification(loadingNotificationId)
        }
        if (showNotifications && successMessage) {
          notificationStore.success('Success', successMessage)
        }
        return {
          data: {} as T,
          status: response.status,
          message: 'No Content'
        }
      }

      const data = await response.json()

      // Clear loading notification if it was shown
      if (loadingNotificationId) {
        notificationStore.removeNotification(loadingNotificationId)
      }

      // Show success notification if requested
      if (showNotifications && successMessage) {
        notificationStore.success('Success', successMessage)
      }

      return {
        data,
        status: response.status,
        message: 'Success'
      }
    } catch (error) {
      clearTimeout(timeoutId)

      // Clear loading notification if it was shown
      if (loadingNotificationId) {
        notificationStore.removeNotification(loadingNotificationId)
      }

      let errorMessage = 'An unexpected error occurred'

      if (error instanceof Error) {
        if (error.name === 'AbortError') {
          errorMessage = 'Request timed out'
        } else {
          errorMessage = error.message
        }
      }

      const isSilentError = (error as ApiError)?.silent ?? false
      if (showNotifications && !isSilentError) {
        notificationStore.error(
          'Error',
<<<<<<< HEAD
          errorMessage
=======
          errorMessage,
          { duration: 8000 }
>>>>>>> a24d66db
        )
      }

      throw {
        message: errorMessage,
        status: (error as any)?.status || 500,
        code: (error as any)?.code || 'UNKNOWN_ERROR',
        silent: isSilentError
      } as ApiError
    } finally {
      // Clean up loading timeout if request completed before it fired
      if (loadingTimeoutId) {
        clearTimeout(loadingTimeoutId)
      }
    }
  }

  // Convenience methods
  async get<T>(endpoint: string, options?: Omit<ApiOptions, 'method'>): Promise<ApiResponse<T>> {
    return this.request<T>(endpoint, { ...options, method: 'GET' })
  }

  async post<T>(endpoint: string, body?: any, options?: Omit<ApiOptions, 'method' | 'body'>): Promise<ApiResponse<T>> {
    return this.request<T>(endpoint, { ...options, method: 'POST', body })
  }

  async put<T>(endpoint: string, body?: any, options?: Omit<ApiOptions, 'method' | 'body'>): Promise<ApiResponse<T>> {
    return this.request<T>(endpoint, { ...options, method: 'PUT', body })
  }

  async patch<T>(endpoint: string, body?: any, options?: Omit<ApiOptions, 'method' | 'body'>): Promise<ApiResponse<T>> {
    return this.request<T>(endpoint, { ...options, method: 'PATCH', body })
  }

  async delete<T>(endpoint: string, options?: Omit<ApiOptions, 'method'>): Promise<ApiResponse<T>> {
    return this.request<T>(endpoint, { ...options, method: 'DELETE' })
  }
}

// Create default instance
export const api = new ApiClient()

// Export the class for custom instances
export { ApiClient }

// Utility functions for common API patterns
export const withRetry = async <T>(
  fn: () => Promise<T>,
  maxRetries: number = 3,
  delay: number = 1000
): Promise<T> => {
  let lastError: Error

  for (let i = 0; i < maxRetries; i++) {
    try {
      return await fn()
    } catch (error) {
      lastError = error as Error

      if (i < maxRetries - 1) {
        await new Promise(resolve => setTimeout(resolve, delay * Math.pow(2, i)))
      }
    }
  }

  throw lastError!
}

export const debounce = <T extends (...args: any[]) => any>(
  func: T,
  wait: number
): ((...args: Parameters<T>) => void) => {
  let timeout: ReturnType<typeof setTimeout>

  return (...args: Parameters<T>) => {
    clearTimeout(timeout)
    timeout = setTimeout(() => func(...args), wait)
  }
}

export async function deployCluster(payload: any) {
  const res = await fetch('/api/v1/deploy', {
    method: 'POST',
    headers: { 'Content-Type': 'application/json' },
    body: JSON.stringify(payload),
    credentials: 'include', // if using cookies/auth
  });
  if (!res.ok) throw new Error(await res.text());
  return res.json();
}

export async function getWorkflowStatus(workflowID: string): Promise<ApiResponse<{ data: WorkflowStatus }>> {
  return api.get(`/v1/workflow/${workflowID}`, { requiresAuth: false, showNotifications: false })
}



/**
 * Creates a workflow status checker that polls for workflow status at regular intervals.
 *
 * @param workflowID - The ID of the workflow to check
 * @param options - Configuration options
 * @param options.delay - Initial delay before first check in milliseconds (default: 6000ms)
 * @param options.interval - Polling interval in milliseconds (default: 1000ms)
 *
 * @returns An object containing:
 *   - status: A promise that resolves with the final workflow status (completed or failed)
 *   - cancel: A function to cancel the polling process
 *
 * @description
 * This function implements a polling pattern with two timing mechanisms:
 * 1. An initial delay (delay) before the first status check
 * 2. Regular interval checks (interval) that continue until completion or cancellation
 *
 * The polling continues until one of these conditions is met:
 * - The workflow completes successfully (StatusCompleted)
 * - The workflow fails (StatusFailed)
 * - An error occurs during polling
 * - The polling is manually canceled via the returned cancel function
 */
export function createWorkflowStatusChecker(workflowID: string, options?: {
  initialDelay?: number;
  interval?: number;
}): {
  status: Promise<WorkflowStatus>;
  cancel: () => void;
} {
  const interval = options?.interval ?? 1000;
  const delay = options?.initialDelay ?? 6000;
  let intervalId: NodeJS.Timeout | null = null;
  let timeoutId: NodeJS.Timeout | null = null;
  let rejectFn: (reason?: any) => void;

  const statusPromise = new Promise<WorkflowStatus>((resolve, reject) => {
    rejectFn = reject;

    const check = async () => {
      try {
        const result = await getWorkflowStatus(workflowID);
        const status = result.data.data;

        if (status === WorkflowStatus.StatusCompleted || status === WorkflowStatus.StatusFailed) {
          if (intervalId) clearInterval(intervalId);
          resolve(status);
        }
      } catch (error) {
        useNotificationStore().error(
          'Error',
          'Failed to verify request status',
        )
        if (intervalId) clearInterval(intervalId);
        reject(error);
      }
    };

    // First, wait for the delay before doing anything
    timeoutId = setTimeout(() => {
      check();

      // Then start the interval for subsequent checks
      intervalId = setInterval(check, interval);
    }, delay);
  });

  const cancel = () => {
    if (intervalId) clearInterval(intervalId);
    if (timeoutId) clearTimeout(timeoutId);
    rejectFn?.('Polling canceled.');
  };

  return { status: statusPromise, cancel };
}


<|MERGE_RESOLUTION|>--- conflicted
+++ resolved
@@ -186,12 +186,7 @@
       if (showNotifications && !isSilentError) {
         notificationStore.error(
           'Error',
-<<<<<<< HEAD
           errorMessage
-=======
-          errorMessage,
-          { duration: 8000 }
->>>>>>> a24d66db
         )
       }
 
