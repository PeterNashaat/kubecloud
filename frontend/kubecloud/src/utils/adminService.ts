import router from "@/router"
import { api } from "./api"
import type { ApiResponse } from "./authService"
import type { PendingRecord } from "./userService"

// Types for admin requests and responses
export interface User {
  id: number
  username: string
  email: string
  admin: boolean
  verified: boolean
  balance: number
  created_at: string
  updated_at: string
}

export interface Voucher {
  id: number
  voucher: string
  value: number
  used: boolean
  used_by?: number
  created_at: string
  expires_at: string
}

export interface GenerateVouchersRequest {
  count: number
  value: number
  expire_after_days: number
}

export interface GenerateVouchersResponse {
  message: string
  vouchers: Voucher[]
}

export interface CreditUserRequest {
  amount: number
  memo: string
}

export interface CreditUserResponse {
  message: string
  user: string
  amount: number
  memo: string
}

export interface DeleteUserResponse {
  message: string
}

export interface SystemEmail {
  title: string
  message: string
  priority: string
}

export interface SystemEmailResponse {
  failed_emails: string[],
  failed_emails_count: number,
  successful_emails: number,
  total_users: number
}


export interface Invoice {
  id: number
  user_id: number
  total: number
  nodes: any[]
  tax: number
  created_at: string
}

// Admin service class
export class AdminService {
  private static instance: AdminService

  private constructor() {}

  static getInstance(): AdminService {
    if (!AdminService.instance) {
      AdminService.instance = new AdminService()
    }
    return AdminService.instance
  }

  // List all users (requires admin auth)
  async listUsers(): Promise<User[]> {
    const response = await api.get<ApiResponse<{ users: User[] }>>('/v1/users', {
      requiresAuth: true,
      showNotifications: true,
      errorMessage: 'Failed to load users'
    })
    return response.data.data.users
  }

  // Delete a user (requires admin auth)
  async deleteUser(userId: number): Promise<DeleteUserResponse> {
    const response = await api.delete<DeleteUserResponse>(`/v1/users/${userId}`, {
      requiresAuth: true,
      showNotifications: true,
      loadingMessage: 'Deleting user...',
      successMessage: 'User deleted successfully',
      errorMessage: 'Failed to delete user'
    })
    return response.data
  }

  // Credit a user's balance (requires admin auth)
  async creditUser(userId: number, data: CreditUserRequest): Promise<CreditUserResponse> {
    const response = await api.post<CreditUserResponse>(`/v1/users/${userId}/credit`, data, {
      requiresAuth: true,
      showNotifications: true,
      loadingMessage: 'Crediting user...',
      successMessage: 'User credited successfully',
      errorMessage: 'Failed to credit user'
    })
    return response.data
  }

  // Generate vouchers (requires admin auth)
  async generateVouchers(data: GenerateVouchersRequest): Promise<GenerateVouchersResponse> {
    const response = await api.post<GenerateVouchersResponse>('/v1/vouchers/generate', data, {
      requiresAuth: true,
      showNotifications: true,
      loadingMessage: 'Generating vouchers...',
      successMessage: 'Vouchers generated successfully',
      errorMessage: 'Failed to generate vouchers'
    })
    return response.data
  }

  // List all vouchers (requires admin auth)
  async listVouchers(): Promise<Voucher[]> {
    const response = await api.get<ApiResponse<{ vouchers: Voucher[] }>>('/v1/vouchers', {
      requiresAuth: true,
      showNotifications: true,
      errorMessage: 'Failed to load vouchers'
    })
    return response.data.data.vouchers
  }

  // List all invoices (requires admin auth)
  async listInvoices(): Promise<Invoice[]> {
    const response = await api.get<ApiResponse<{ invoices: Invoice[] }>>('/v1/invoices', {
      requiresAuth: true,
      showNotifications: true,
      errorMessage: 'Failed to load invoices'
    })
    return response.data.data.invoices
  }

  // List all pending records (requires admin auth)
  async listPendingRecords(): Promise<PendingRecord[]> {
    const response = await api.get<ApiResponse<{ pending_records: PendingRecord[] }>>('/v1/pending-records', {
      requiresAuth: true,
      showNotifications: true,
      errorMessage: 'Failed to load pending records'
    })
    return response.data.data.pending_records
  }

<<<<<<< HEAD
  async SetMaintenanceModeStatus(status: boolean): Promise<void> {
    try {
      const response = await api.post('/v1/system/maintenance/status', { enabled: status }, {
        requiresAuth: true,
        showNotifications: true,
        loadingMessage: 'Setting maintenance mode...',
        successMessage: 'Maintenance mode set successfully, redirecting to maintenance page in 3 seconds',
        errorMessage: 'Failed to set maintenance mode'
      })
      setTimeout(() => {
        router.push('/maintenance')
      }, 3000)
    } catch (error) {
      console.error(error)
      throw error
    }
  }
=======
  // Send a system email to all users (requires admin auth)
  async sendSystemEmail(formData: FormData): Promise<SystemEmailResponse> {
    const response = await api.post<SystemEmailResponse>('/v1/users/mail', formData, {
      requiresAuth: true,
      showNotifications: true,
      loadingMessage: 'Sending email to all users',
      successMessage: 'Email sent to all users',
      errorMessage: 'Failed to send email',
      contentType: '',
      timeout: 60000,
    })
    return response.data
  }

>>>>>>> 8655c2bb
}

export const adminService = AdminService.getInstance()<|MERGE_RESOLUTION|>--- conflicted
+++ resolved
@@ -164,7 +164,21 @@
     return response.data.data.pending_records
   }
 
-<<<<<<< HEAD
+  // Send a system email to all users (requires admin auth)
+  async sendSystemEmail(formData: FormData): Promise<SystemEmailResponse> {
+    const response = await api.post<SystemEmailResponse>('/v1/users/mail', formData, {
+      requiresAuth: true,
+      showNotifications: true,
+      loadingMessage: 'Sending email to all users',
+      successMessage: 'Email sent to all users',
+      errorMessage: 'Failed to send email',
+      contentType: '',
+      timeout: 60000,
+    })
+    return response.data
+  }
+
+
   async SetMaintenanceModeStatus(status: boolean): Promise<void> {
     try {
       const response = await api.post('/v1/system/maintenance/status', { enabled: status }, {
@@ -182,22 +196,6 @@
       throw error
     }
   }
-=======
-  // Send a system email to all users (requires admin auth)
-  async sendSystemEmail(formData: FormData): Promise<SystemEmailResponse> {
-    const response = await api.post<SystemEmailResponse>('/v1/users/mail', formData, {
-      requiresAuth: true,
-      showNotifications: true,
-      loadingMessage: 'Sending email to all users',
-      successMessage: 'Email sent to all users',
-      errorMessage: 'Failed to send email',
-      contentType: '',
-      timeout: 60000,
-    })
-    return response.data
-  }
-
->>>>>>> 8655c2bb
 }
 
 export const adminService = AdminService.getInstance()