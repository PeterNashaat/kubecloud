export interface ValidationRule {
  required?: boolean
  min?: number
  max?: number
  minLength?: number
  maxLength?: number
  pattern?: RegExp
  email?: boolean
  url?: boolean
  custom?: (value: any) => boolean | string
}

export interface ValidationResult {
  isValid: boolean
  errors: string[]
}

export interface FieldValidation {
  value: any
  rules: ValidationRule
  fieldName?: string
}

export class ValidationError extends Error {
  constructor(message: string, public field?: string) {
    super(message)
    this.name = 'ValidationError'
  }
}

// Common validation patterns
export const PATTERNS = {
  EMAIL: /^[^\s@]+@[^\s@]+\.[^\s@]+$/,
  URL: /^https?:\/\/.+/,
  PHONE: /^\+?[\d\s\-\(\)]+$/,
  PASSWORD: /^(?=.*[a-z])(?=.*[A-Z])(?=.*\d)(?=.*[@$!%*?&])[A-Za-z\d@$!%*?&]{8,}$/,
  ALPHANUMERIC: /^[a-zA-Z0-9]+$/,
  HEX_COLOR: /^#([A-Fa-f0-9]{6}|[A-Fa-f0-9]{3})$/,
  IP_ADDRESS: /^(?:(?:25[0-5]|2[0-4][0-9]|[01]?[0-9][0-9]?)\.){3}(?:25[0-5]|2[0-4][0-9]|[01]?[0-9][0-9]?)$/
}

// Validation functions
export const validateField = (field: FieldValidation): ValidationResult => {
  const { value, rules, fieldName = 'Field' } = field
  const errors: string[] = []

  // Required validation
  if (rules.required && (!value || (typeof value === 'string' && value.trim() === ''))) {
    errors.push(`${fieldName} is required`)
  }

  // Skip other validations if value is empty and not required
  if (!value || (typeof value === 'string' && value.trim() === '')) {
    return { isValid: errors.length === 0, errors }
  }

  // Type-specific validations
  if (typeof value === 'string') {
    // Length validations
    if (rules.minLength && value.length < rules.minLength) {
      errors.push(`${fieldName} must be at least ${rules.minLength} characters`)
    }
    if (rules.maxLength && value.length > rules.maxLength) {
      errors.push(`${fieldName} must be no more than ${rules.maxLength} characters`)
    }

    // Pattern validations
    if (rules.pattern && !rules.pattern.test(value)) {
      errors.push(`${fieldName} format is invalid`)
    }

    // Email validation
    if (rules.email && !PATTERNS.EMAIL.test(value)) {
      errors.push(`${fieldName} must be a valid email address`)
    }

    // URL validation
    if (rules.url && !PATTERNS.URL.test(value)) {
      errors.push(`${fieldName} must be a valid URL`)
    }
  }

  // Number validations
  if (typeof value === 'number') {
    if (rules.min !== undefined && value < rules.min) {
      errors.push(`${fieldName} must be at least ${rules.min}`)
    }
    if (rules.max !== undefined && value > rules.max) {
      errors.push(`${fieldName} must be no more than ${rules.max}`)
    }
  }

  // Custom validation
  if (rules.custom) {
    const customResult = rules.custom(value)
    if (customResult !== true) {
      errors.push(typeof customResult === 'string' ? customResult : `${fieldName} is invalid`)
    }
  }

  return { isValid: errors.length === 0, errors }
}

export const validateForm = (fields: Record<string, FieldValidation>): ValidationResult => {
  const allErrors: string[] = []
  let isValid = true

  for (const [fieldName, field] of Object.entries(fields)) {
    const result = validateField({
      ...field,
      fieldName: field.fieldName || fieldName
    })

    if (!result.isValid) {
      isValid = false
      allErrors.push(...result.errors)
    }
  }

  return { isValid, errors: allErrors }
}

// Common validation rules
export const VALIDATION_RULES = {
  REQUIRED: { required: true },
  EMAIL: { required: true, email: true },
  PASSWORD: {
    required: true,
    minLength: 8,
    pattern: PATTERNS.PASSWORD,
    custom: (value: string) => {
      if (!PATTERNS.PASSWORD.test(value)) {
        return 'Password must contain at least 8 characters, including uppercase, lowercase, number, and special character (@$!%*?&)'
      }
      return true
    }
  },
  URL: { required: true, url: true },
  PHONE: { required: true, pattern: PATTERNS.PHONE },
  ALPHANUMERIC: { required: true, pattern: PATTERNS.ALPHANUMERIC },
  CLUSTER_NAME: {
    required: true,
    minLength: 3,
    maxLength: 20,
    pattern: PATTERNS.ALPHANUMERIC
  },
  NODE_NAME: {
    required: true,
    minLength: 3,
    maxLength: 20,
    pattern: PATTERNS.ALPHANUMERIC
  },
  HEX_COLOR: { pattern: PATTERNS.HEX_COLOR },
  IP_ADDRESS: { pattern: PATTERNS.IP_ADDRESS },
  CREDIT_AMOUNT: {
    required: true,
    custom: (value: number) => {
      if (typeof value !== 'number' || isNaN(value)) {
        return 'Amount must be a valid number'
      }
      if (value <= 0) {
        return 'Amount must be greater than 0'
      }
      if (value > 10000) {
        return 'Amount cannot exceed $10,000'
      }
      if (!/^\d+(\.\d{1,2})?$/.test(value.toString())) {
        return 'Amount can have at most 2 decimal places'
      }
      return true
    }
  },
  CREDIT_MEMO: {
    required: true,
    minLength: 3,
    maxLength: 255,
    custom: (value: string) => {
      if (typeof value !== 'string') {
        return 'Memo must be a string'
      }
      const trimmed = value.trim()
      if (trimmed.length < 3) {
        return 'Memo must be at least 3 characters long'
      }
      if (trimmed.length > 255) {
        return 'Memo cannot exceed 255 characters'
      }
      if (!/^[a-zA-Z0-9\s\-_.,!?()]+$/.test(trimmed)) {
        return 'Memo contains invalid characters. Only letters, numbers, spaces, and basic punctuation are allowed'
      }
      return true
    }
  }
}

// Node validation constants
export const NODE_VALIDATION = {
  CPU: { min: 1, max: 255 },
  RAM: { min: 2, max: 256 }, // in GB
  STORAGE: { min: 10, max: 10000 }, // in GB
  ROOTFS: { min: 5, max: 100 } // in GB
}

<<<<<<< HEAD
// Credit operation validation functions
export const validateCreditAmount = (amount: number): { isValid: boolean; error: string } => {
  const validation = validateField({
    value: amount,
    rules: VALIDATION_RULES.CREDIT_AMOUNT,
    fieldName: 'Amount'
  })

  return {
    isValid: validation.isValid,
    error: validation.errors[0] || ''
  }
}

export const validateCreditMemo = (memo: string): { isValid: boolean; error: string } => {
  const validation = validateField({
    value: memo,
    rules: VALIDATION_RULES.CREDIT_MEMO,
    fieldName: 'Memo'
  })

  return {
    isValid: validation.isValid,
    error: validation.errors[0] || ''
  }
}

export const validateCreditForm = (amount: number, memo: string): { isValid: boolean; errors: { amount: string; memo: string } } => {
  const amountValidation = validateCreditAmount(amount)
  const memoValidation = validateCreditMemo(memo)

  return {
    isValid: amountValidation.isValid && memoValidation.isValid,
    errors: {
      amount: amountValidation.error,
      memo: memoValidation.error
    }
  }
}

// Additional validation utilities for auth operations
export const validateVerificationCode = (code: string): { isValid: boolean; error: string } => {
  if (!code.trim()) {
    return { isValid: false, error: 'Verification code is required' }
  }
  if (code.length < 4 || code.length > 6) {
    return { isValid: false, error: 'Verification code must be 4-6 digits' }
  }
  if (!/^\d+$/.test(code)) {
    return { isValid: false, error: 'Verification code must contain only numbers' }
  }
  return { isValid: true, error: '' }
}

export const validateEmail = (email: string): { isValid: boolean; error: string } => {
  if (!email.trim()) {
    return { isValid: false, error: 'Email is required' }
  }
  if (!PATTERNS.EMAIL.test(email.trim())) {
    return { isValid: false, error: 'Please enter a valid email address' }
  }
  return { isValid: true, error: '' }
}

export const validatePasswordStrength = (password: string): { isValid: boolean; error: string; strength: 'weak' | 'medium' | 'strong' } => {
  if (!password) {
    return { isValid: false, error: 'Password is required', strength: 'weak' }
  }

  const validation = validateField({
    value: password,
    rules: VALIDATION_RULES.PASSWORD,
    fieldName: 'Password'
  })

  if (!validation.isValid) {
    return { isValid: false, error: validation.errors[0], strength: 'weak' }
  }

  // Determine strength
  let strength: 'weak' | 'medium' | 'strong' = 'medium'
  if (password.length >= 12 && /[A-Z].*[A-Z]/.test(password) && /[0-9].*[0-9]/.test(password)) {
    strength = 'strong'
  } else if (password.length < 10) {
    strength = 'weak'
  }

  return { isValid: true, error: '', strength }
}

export const validateConfirmPassword = (password: string, confirmPassword: string): { isValid: boolean; error: string } => {
  if (!confirmPassword) {
    return { isValid: false, error: 'Please confirm your password' }
  }
  if (password !== confirmPassword) {
    return { isValid: false, error: 'Passwords do not match' }
  }
  return { isValid: true, error: '' }
}

export const formatValidationErrors = (errors: string[]): string => {
  return errors.join('. ')
=======
// Unified validation function for node fields
export const validateNodeField = (value: any, fieldName: string, rules: ValidationRule): string | undefined => {
  const result = validateField({ value, rules, fieldName })
  return result.isValid ? undefined : result.errors[0]
>>>>>>> bf47bb5d
}

// Vuetify-compatible validation rules
export const RULES = {
  nodeName: (value: any) => validateNodeField(value, 'Name', {
    required: true,
    minLength: 3,
    maxLength: 20,
    pattern: PATTERNS.ALPHANUMERIC
  }),

  cpu: (value: any) => validateNodeField(value, 'CPU', {
    required: true,
    min: 1,
    max: 255,
    custom: (val: any) => {
      const num = Number(val)
      if (isNaN(num)) return 'CPU must be a valid number'
      if (!Number.isInteger(num)) return 'CPU must be a whole number (no decimals)'
      return true
    }
  }),

  ram: (value: any) => validateNodeField(value, 'RAM', {
    required: true,
    min: 2,
    max: 256
  }),

  storage: (value: any) => validateNodeField(value, 'Storage', {
    required: true,
    min: 10,
    max: 10000
  }),

  clusterName: (value: any) => validateNodeField(value, 'Cluster name', {
    required: true,
    minLength: 3,
    maxLength: 20,
    pattern: PATTERNS.ALPHANUMERIC
  }),

  validateNode: (node: any): Record<string, string> => {
    const errors: Record<string, string> = {}

<<<<<<< HEAD



export function required(msg: string) {
  return (value: string) => {
    if (!value) {
      return msg;
    }
  };
=======
    const nameError = RULES.nodeName(node.name)
    if (nameError) errors.name = nameError

    const cpuError = RULES.cpu(node.vcpu)
    if (cpuError) errors.vcpu = cpuError

    const ramError = RULES.ram(node.ram)
    if (ramError) errors.ram = ramError

    const storageError = RULES.storage(node.disk)
    if (storageError) errors.disk = storageError

    return errors
  }
>>>>>>> bf47bb5d
}

// Vuetify-compatible validation rules
export const VUETIFY_RULES = {
  nodeName: (value: any): string | boolean => {
    const result = RULES.nodeName(value);
    return result || true;
  },
  cpu: (value: any): string | boolean => {
    const result = RULES.cpu(value);
    return result || true;
  },
  ram: (value: any): string | boolean => {
    const result = RULES.ram(value);
    return result || true;
  },
  storage: (value: any): string | boolean => {
    const result = RULES.storage(value);
    return result || true;
  },
  clusterName: (value: any): string | boolean => {
    const result = RULES.clusterName(value);
    return result || true;
  }
}

// Utility functions
export const sanitizeInput = (input: string): string => {
  return input.trim().replace(/[<>]/g, '')
}

export const formatValidationErrors = (errors: string[]): string => {
  return errors.join('. ')
}<|MERGE_RESOLUTION|>--- conflicted
+++ resolved
@@ -201,7 +201,6 @@
   ROOTFS: { min: 5, max: 100 } // in GB
 }
 
-<<<<<<< HEAD
 // Credit operation validation functions
 export const validateCreditAmount = (amount: number): { isValid: boolean; error: string } => {
   const validation = validateField({
@@ -302,14 +301,10 @@
   return { isValid: true, error: '' }
 }
 
-export const formatValidationErrors = (errors: string[]): string => {
-  return errors.join('. ')
-=======
 // Unified validation function for node fields
 export const validateNodeField = (value: any, fieldName: string, rules: ValidationRule): string | undefined => {
   const result = validateField({ value, rules, fieldName })
   return result.isValid ? undefined : result.errors[0]
->>>>>>> bf47bb5d
 }
 
 // Vuetify-compatible validation rules
@@ -355,17 +350,6 @@
   validateNode: (node: any): Record<string, string> => {
     const errors: Record<string, string> = {}
 
-<<<<<<< HEAD
-
-
-
-export function required(msg: string) {
-  return (value: string) => {
-    if (!value) {
-      return msg;
-    }
-  };
-=======
     const nameError = RULES.nodeName(node.name)
     if (nameError) errors.name = nameError
 
@@ -380,7 +364,6 @@
 
     return errors
   }
->>>>>>> bf47bb5d
 }
 
 // Vuetify-compatible validation rules
