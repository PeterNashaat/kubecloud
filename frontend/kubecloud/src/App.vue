--- conflicted
+++ resolved
@@ -30,20 +30,12 @@
   console.error('Global error caught:', error)
 
   // Show error as toast notification
-<<<<<<< HEAD
-  notificationStore.error(
-    'Something went wrong',
-    error.message || 'An unexpected error occurred. Please try refreshing the page.'
-  )
-=======
   if (!error.silent) {
     notificationStore.error(
       'Something went wrong',
       error.message || 'An unexpected error occurred. Please try refreshing the page.',
-      { duration: 8000 }
     )
   }
->>>>>>> a24d66db
 
   // Prevent error from propagating and breaking the app
   return false
@@ -63,9 +55,8 @@
       return
     }
     userStore.initializeAuth()
-<<<<<<< HEAD
     useSseEvents()
-    
+
     // Initialize notifications after auth is ready
     const initializeNotifications = async () => {
       if (userStore.user && userStore.user.id) {
@@ -76,12 +67,9 @@
         }
       }
     }
-    
+
     // Initialize notifications after a short delay to ensure auth is ready
     setTimeout(initializeNotifications, 500)
-=======
-    useDeploymentEvents()
->>>>>>> a24d66db
   } catch (error) {
     console.error('Failed to initialize application:', error)
   }
@@ -89,20 +77,12 @@
   // Global error handlers for unhandled errors
   window.addEventListener('error', (event) => {
     console.error('Unhandled error:', event.error)
-<<<<<<< HEAD
-    notificationStore.error(
-      'Unexpected Error',
-      event.error?.message || 'An unexpected error occurred'
-    )
-=======
     if (!event.error?.silent) {
       notificationStore.error(
         'Unexpected Error',
         event.error?.message || 'An unexpected error occurred',
-        { duration: 8000 }
       )
     }
->>>>>>> a24d66db
   })
 })
 
