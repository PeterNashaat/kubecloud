<script setup lang="ts">
import { ref, computed, onMounted, defineAsyncComponent, type Ref } from 'vue'
<<<<<<< HEAD
import { adminService, type User, type Voucher, type GenerateVouchersRequest, type Invoice } from '../utils/adminService'
=======
import { adminService, type User, type Voucher, type GenerateVouchersRequest, type CreditUserRequest, type Invoice } from '../utils/adminService'
>>>>>>> 4d5ca695
import AdminUsersTable from '../components/AdminUsersTable.vue'
import AdminStatsCards from '../components/AdminStatsCards.vue'
import AdminManualCredit from '../components/AdminManualCredit.vue'
import AdminVouchersSection from '../components/AdminVouchersTable.vue'
import AdminClustersSection from '../components/AdminClustersSection.vue'
import AdminSystemSection from '../components/AdminSystemCard.vue'
import AdminInvoicesTable from '../components/AdminInvoicesTable.vue'
import AdminPendingRecordsCard from '../components/dashboard/AdminPendingRecordsCard.vue'
import AdminEmailsCard from '../components/dashboard/AdminEmailsCard.vue'
<<<<<<< HEAD

=======
// Use defineAsyncComponent to avoid TypeScript issues
>>>>>>> 4d5ca695
const AdminSidebar = defineAsyncComponent(() => import('../components/AdminSidebar.vue'))

const selected = ref('overview')

const adminStats = ref([
  { label: 'Total Users', value: 0, icon: 'mdi-account-group', color: '#3B82F6' },
  { label: 'Active Clusters', value: 42, icon: 'mdi-server', color: '#3B82F6' },
])

// User management state
const users = ref<User[]>([])
const searchQuery = ref('')
const currentPage = ref(1)
const pageSize = 5
const filteredUsers = computed(() => {
  if (!searchQuery.value) return users.value
  return users.value.filter(u =>
    u.username.toLowerCase().includes(searchQuery.value.toLowerCase()) ||
    u.email.toLowerCase().includes(searchQuery.value.toLowerCase())
  )
})
const paginatedUsers = computed(() => {
  const start = (currentPage.value - 1) * pageSize
  return filteredUsers.value.slice(start, start + pageSize)
})
const totalPages = computed(() => Math.ceil(filteredUsers.value.length / pageSize))

function deleteUser(userId: number) {
    adminService.deleteUser(userId)

    loadUsers()
}

async function loadUsers() {

    const rawUsers = await adminService.listUsers()
    users.value = rawUsers.map(u => ({ ...u, id: u.id ?? (u as any).ID }))

    adminStats.value[0].value = users.value.length
}

function goToPage(page: number) {
  if (page >= 1 && page <= totalPages.value) currentPage.value = page
}

// Voucher generation form state
const vouchers = ref<Voucher[]>([])

const creditDialog = ref(false)
const creditUserDialogObj = ref<User | null>(null)

function handleSidebarSelect(newSelected: string) {
  selected.value = newSelected
}

async function generateVouchers(voucherData: GenerateVouchersRequest) {
    const response = await adminService.generateVouchers(voucherData)
    await loadVouchers()
}

async function loadVouchers() {
    vouchers.value = await adminService.listVouchers()
}

function openCreditDialog(user: User) {
  creditUserDialogObj.value = user
  creditDialog.value = true
}

function closeCreditDialog() {
  creditDialog.value = false
  creditUserDialogObj.value = null
}

async function applyManualCredit(creditData: { amount: number; reason: string }) {
  if (!creditUserDialogObj.value) return

  try {
    await adminService.creditUser(creditUserDialogObj.value.id, {
      amount: creditData.amount,
      memo: creditData.reason
    })

    
    // Close dialog after successful credit
    setTimeout(() => {
      closeCreditDialog()
    }, 1500)

  } catch (error) {
    console.error('Failed to credit user:', error)
    throw error // Let the component handle the error display
  }
}

const invoices: Ref<Invoice[]> = ref([])

onMounted(async () => {
  await loadUsers()
  await loadVouchers()
  await loadInvoices()
})

async function loadInvoices() {
  invoices.value = await adminService.listInvoices()
}
</script>

<template>
  <div class="dashboard-container">
    <div class="dashboard-content-wrapper">
      <div class="dashboard-layout">
        <div class="admin-sidebar">
          <AdminSidebar :selected="selected" @update:selected="handleSidebarSelect" />
        </div>
        <div class="dashboard-main" style="width: 100%;">
          <AdminStatsCards v-if="selected === 'overview'" :adminStats="adminStats" />
          <AdminUsersTable
            v-else-if="selected === 'users'"
            :users="paginatedUsers"
            :searchQuery="searchQuery"
            :currentPage="currentPage"
            :pageSize="pageSize"
            :totalPages="totalPages"
            @update:searchQuery="searchQuery = $event"
            @update:currentPage="goToPage($event)"
            @deleteUser="deleteUser"
            @creditUser="openCreditDialog"
          />
          <AdminClustersSection v-else-if="selected === 'clusters'" />
          <AdminSystemSection v-else-if="selected === 'system'" />
          <AdminVouchersSection
            v-else-if="selected === 'vouchers'"
            :vouchers="vouchers"
            @generateVouchers="generateVouchers"
          />
          <AdminInvoicesTable v-else-if="selected === 'invoices'" :invoices="invoices" />
          <AdminPendingRecordsCard v-else-if="selected === 'payments'" />
          <AdminEmailsCard v-else-if="selected === 'emails'" />
          <v-dialog v-model="creditDialog" max-width="600" persistent>
            <v-card class="pa-4" style="background: rgba(16,24,39,0.98); border-radius: 18px;">
              <v-card-title class="text-h6 font-weight-bold mb-2 text-center">Manual Credit</v-card-title>
              <v-card-subtitle class="mb-4 text-center">
                Apply credits to user: {{ creditUserDialogObj?.email }}
              </v-card-subtitle>

              <AdminManualCredit
                v-if="creditDialog && creditUserDialogObj"
                @applyManualCredit="applyManualCredit"
              />
              <v-card-actions class="justify-end mt-2">
                <v-btn
                  text
                  color="grey-lighten-1"
                  @click="closeCreditDialog"
                >
                  Cancel
                </v-btn>
              </v-card-actions>
            </v-card>
          </v-dialog>
        </div>
      </div>
    </div>
  </div>
</template>

<style scoped>
.dashboard-container {
  min-height: 100vh;
  background: var(--color-bg, #0F172A);
  position: relative;
  overflow-x: hidden;
}

.dashboard-content-wrapper {
  max-width: 1400px;
  margin: 0 auto;
  padding: 0 1rem;
  position: relative;
  z-index: 2;
  margin-top: 4rem;
}

.dashboard-layout {
  display: flex;
  min-height: 70vh;
  gap: 2.5rem;
  position: relative;
  z-index: 2;
  align-items: flex-start;
  margin-top: 10rem;
}

.admin-sidebar {
  flex: 0 0 280px;
  display: flex;
  flex-direction: column;
  height: fit-content;
  position: sticky;
  top: 0;
  align-self: flex-start;
  margin-top: 0;
  background: rgba(10, 25, 47, 0.65);
  border: 1px solid var(--color-border, #334155);
  border-radius: var(--radius-xl, 0.75rem);
  padding: 1.5rem;
  backdrop-filter: blur(8px);
}

.dashboard-main {
  flex: 1;
  min-width: 0;
}

.admin-section {
  display: flex;
  flex-direction: column;
  gap: 2rem;
}

.section-header {
  text-align: left;
  margin-bottom: 1rem;
}

.dashboard-title {
  font-size: var(--font-size-3xl, 1.875rem);
  font-weight: var(--font-weight-bold, 700);
  margin-bottom: 0.5rem;
  line-height: 1.2;
  color: var(--color-text, #F8FAFC);
  letter-spacing: -0.5px;
}

.section-subtitle {
  font-size: var(--font-size-lg, 1.125rem);
  color: var(--color-text-secondary, #CBD5E1);
  line-height: 1.5;
  margin: 0;
  font-weight: var(--font-weight-normal, 400);
}

/* Stats Grid */
.stats-grid {
  display: grid;
  grid-template-columns: repeat(auto-fit, minmax(250px, 1fr));
  gap: 1.5rem;
  margin-bottom: 2rem;
}

.stat-item {
  background: rgba(10, 25, 47, 0.65);
  border: 1px solid var(--color-border, #334155);
  border-radius: var(--radius-xl, 0.75rem);
  padding: 1.5rem;
  display: flex;
  align-items: center;
  gap: 1rem;
  transition: all var(--transition-normal, 0.2s);
  backdrop-filter: blur(8px);
}

.stat-item:hover {
  border-color: var(--color-border-light, #475569);
  background: rgba(15, 30, 52, 0.75);
  transform: translateY(-1px);
}

.stat-icon {
  display: flex;
  align-items: center;
  justify-content: center;
  width: 48px;
  height: 48px;
  border-radius: var(--radius-lg, 0.5rem);
  background: rgba(59, 130, 246, 0.1);
  border: 1px solid var(--color-primary, #3B82F6);
}

.stat-content {
  flex: 1;
}

.stat-number {
  font-size: var(--font-size-2xl, 1.5rem);
  font-weight: var(--font-weight-bold, 700);
  color: var(--color-text, #F8FAFC);
  line-height: 1.2;
}

.stat-label {
  font-size: var(--font-size-sm, 0.875rem);
  color: var(--color-text-secondary, #CBD5E1);
  margin-top: 0.25rem;
}

/* Dashboard Cards */
.dashboard-card {
  background: rgba(10, 25, 47, 0.65);
  border: 1px solid var(--color-border, #334155);
  border-radius: var(--radius-xl, 0.75rem);
  padding: 2rem;
  transition: all var(--transition-normal, 0.2s);
  backdrop-filter: blur(8px);
}

.dashboard-card:hover {
  border-color: var(--color-border-light, #475569);
  background: rgba(15, 30, 52, 0.75);
}

.dashboard-card-header {
  margin-bottom: 1.5rem;
}

.dashboard-card-title {
  font-size: var(--font-size-xl, 1.25rem);
  font-weight: var(--font-weight-semibold, 600);
  color: var(--color-text, #F8FAFC);
  margin: 0 0 0.5rem 0;
}

.dashboard-card-subtitle {
  font-size: var(--font-size-base, 1rem);
  color: var(--color-text-secondary, #CBD5E1);
  margin: 0;
}


/* Responsive Design */
@media (max-width: 900px) {
  .dashboard-layout {
    flex-direction: column;
    gap: 1.5rem;
  }

  .admin-sidebar {
    flex: none;
    width: 100%;
    position: static;
  }

  .dashboard-card {
    padding: 1.5rem;
  }
}

@media (max-width: 600px) {
  .dashboard-content-wrapper {
    padding: 0 0.5rem;
    margin-top: 2rem;
  }

  .dashboard-card {
    padding: 1rem;
  }
}
</style><|MERGE_RESOLUTION|>--- conflicted
+++ resolved
@@ -1,10 +1,6 @@
 <script setup lang="ts">
 import { ref, computed, onMounted, defineAsyncComponent, type Ref } from 'vue'
-<<<<<<< HEAD
 import { adminService, type User, type Voucher, type GenerateVouchersRequest, type Invoice } from '../utils/adminService'
-=======
-import { adminService, type User, type Voucher, type GenerateVouchersRequest, type CreditUserRequest, type Invoice } from '../utils/adminService'
->>>>>>> 4d5ca695
 import AdminUsersTable from '../components/AdminUsersTable.vue'
 import AdminStatsCards from '../components/AdminStatsCards.vue'
 import AdminManualCredit from '../components/AdminManualCredit.vue'
@@ -14,11 +10,7 @@
 import AdminInvoicesTable from '../components/AdminInvoicesTable.vue'
 import AdminPendingRecordsCard from '../components/dashboard/AdminPendingRecordsCard.vue'
 import AdminEmailsCard from '../components/dashboard/AdminEmailsCard.vue'
-<<<<<<< HEAD
-
-=======
-// Use defineAsyncComponent to avoid TypeScript issues
->>>>>>> 4d5ca695
+
 const AdminSidebar = defineAsyncComponent(() => import('../components/AdminSidebar.vue'))
 
 const selected = ref('overview')
@@ -102,7 +94,7 @@
       memo: creditData.reason
     })
 
-    
+
     // Close dialog after successful credit
     setTimeout(() => {
       closeCreditDialog()
