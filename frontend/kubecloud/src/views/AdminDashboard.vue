--- conflicted
+++ resolved
@@ -1,11 +1,7 @@
 <script setup lang="ts">
 import { ref, computed, onMounted, defineAsyncComponent, type Ref } from 'vue'
-<<<<<<< HEAD
-import { adminService, type User, type Voucher, type GenerateVouchersRequest, type CreditUserRequest, type Invoice } from '../utils/adminService'
+import { adminService, type User, type Voucher, type GenerateVouchersRequest, type Invoice } from '../utils/adminService'
 import { statsService, type SystemStats} from '../utils/statsService'
-=======
-import { adminService, type User, type Voucher, type GenerateVouchersRequest, type Invoice } from '../utils/adminService'
->>>>>>> 9e84c1ba
 import AdminUsersTable from '../components/AdminUsersTable.vue'
 import AdminStatsCards from '../components/AdminStatsCards.vue'
 import AdminManualCredit from '../components/AdminManualCredit.vue'
@@ -60,11 +56,8 @@
 
     const rawUsers = await adminService.listUsers()
     users.value = rawUsers.map(u => ({ ...u, id: u.id ?? (u as any).ID }))
-<<<<<<< HEAD
-=======
 
     adminStats.value[0].value = users.value.length
->>>>>>> 9e84c1ba
 }
 
 function goToPage(page: number) {
@@ -101,27 +94,11 @@
   creditUserDialogObj.value = null
 }
 
-<<<<<<< HEAD
-async function applyManualCreditDialog() {
-  if (!creditUserDialogObj.value) return
-    const data = {
-      amount: creditAmount.value,
-      memo: creditReason.value
-    }
-    // Use user.id as path param
-    const response = await adminService.creditUser(creditUserDialogObj.value.id, data)
-    creditResult.value = response.message
-    creditAmount.value = 0
-    creditReason.value = ''
-    await loadUsers()
-    closeCreditDialog()
-}
-
-=======
 function handleCreditApplied() {
   loadUsers()
 }
->>>>>>> 9e84c1ba
+
+
 
 const invoices: Ref<Invoice[]> = ref([])
 
