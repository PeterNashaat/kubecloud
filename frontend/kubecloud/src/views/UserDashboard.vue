<script setup lang="ts">
import { ref, computed, onMounted, watch } from 'vue'
import { useUserStore } from '../stores/user'
import ClustersCard from '../components/dashboard/ClustersCard.vue'
import BillingCard from '../components/dashboard/BillingCard.vue'
import PaymentCard from '../components/dashboard/PaymentCard.vue'
import SshKeysCard from '../components/dashboard/SshKeysCard.vue'
import VouchersCard from '../components/dashboard/VouchersCard.vue'
import ProfileCard from '../components/dashboard/ProfileCard.vue'
import OverviewCard from '../components/dashboard/OverviewCard.vue'
import NodesCard from '../components/dashboard/NodesCard.vue'
import DashboardSidebar from '../components/DashboardSidebar.vue'
import { userService } from '../utils/userService'
import { useClusterStore } from '../stores/clusters'
<<<<<<< HEAD
import { useRoute } from 'vue-router'
=======
import { useNotificationStore } from '../stores/notifications'
>>>>>>> 26f7d386

const userStore = useUserStore()
const userName = computed(() => userStore.user?.username || 'User')

// Initialize selected section from localStorage or default to 'overview'
const route = useRoute()
const selected = ref('overview')

const clusterStore = useClusterStore()
const notificationStore = useNotificationStore()

const clusters = computed(() => clusterStore.clusters)
const clustersArray = computed(() =>
  Array.isArray(clusters.value)
    ? clusters.value.map((c, idx) => ({
        id: c.id ?? idx,
        name: c.cluster.name,
        status: c.cluster.status ?? '',
        nodes: typeof c.cluster.nodes === 'number' ? c.cluster.nodes : 0,
        region: c.cluster.region ?? ''
      }))
    : []
)

// Constants
const STORAGE_KEY_DASHBOARD_SECTION = 'dashboard-section'

// Note: Cluster events are handled globally by the useDeploymentEvents composable

onMounted(async () => {
<<<<<<< HEAD
  // Check for ?section=... in the URL
  if (route.query.section && typeof route.query.section === 'string') {
    selected.value = route.query.section
  } else {
    const savedSection = localStorage.getItem('dashboard-section')
    if (savedSection) {
      selected.value = savedSection
    }
=======
  try {
    // Restore selected section from localStorage
    const savedSection = localStorage.getItem(STORAGE_KEY_DASHBOARD_SECTION)
    if (savedSection) {
      selected.value = savedSection
    }

    // Fetch initial data
    const [invoices] = await Promise.all([
      userService.listUserInvoices(),
      userStore.updateNetBalance(),
    ])

    // Process invoices
    billingHistory.value = invoices.map(inv => ({
      id: inv.id,
      date: inv.created_at,
      description: `Invoice ${inv.id}`,
      amount: inv.total
    }))
  } catch (error) {
    console.error(error);
>>>>>>> 26f7d386
  }
})

watch(() => route.query.section, (newSection) => {
  if (typeof newSection === 'string') {
    selected.value = newSection
    localStorage.setItem('dashboard-section', newSection)
  }
})

interface Bill {
  id: string | number
  date: string
  description: string
  amount: number
}

const billingHistory = ref<Bill[]>([])

const sshKeys = ref([])
const vouchers = ref([])
const totalSpent = computed(() => {
  return billingHistory.value
    .filter(bill => bill.amount > 0)
    .reduce((sum, bill) => sum + bill.amount, 0)
    .toFixed(2)
})

function handleSidebarSelect(val: string) {
  selected.value = val
  // Save to localStorage for persistence
  localStorage.setItem(STORAGE_KEY_DASHBOARD_SECTION, val)
}

function handleNavigate(section: string) {
  selected.value = section
  // Save to localStorage for persistence
  localStorage.setItem('dashboard-section', section)
}
</script>

<template>
  <div class="dashboard-container">
    <v-container fluid class="pa-0">
      <div class="dashboard-header mb-6">
        <h1 class="hero-title">Welcome back, {{ userName }}!</h1>
        <p class="section-subtitle">Manage your clusters, billing, and account settings from your dashboard.</p>
      </div>
      <div class="dashboard-content-wrapper">
        <div class="dashboard-layout">
          <div class="dashboard-sidebar">
            <DashboardSidebar :selected="selected" @update:selected="handleSidebarSelect" />
          </div>
          <div class="dashboard-main">
            <div class="dashboard-cards">
              <OverviewCard
                v-if="selected === 'overview'"
                :clusters="clustersArray"
                :sshKeys="sshKeys"
                :totalSpent="totalSpent"
                :balance="userStore.netBalance"
                @navigate="handleNavigate"
              />
              <ClustersCard v-if="selected === 'clusters'" :clusters="clusters" />
              <BillingCard v-if="selected === 'billing'" :billingHistory="billingHistory" />
              <PaymentCard v-if="selected === 'payment'" />
              <SshKeysCard v-if="selected === 'ssh'" :sshKeys="sshKeys" />
              <VouchersCard v-if="selected === 'vouchers'" :vouchers="vouchers" />
              <NodesCard v-if="selected === 'nodes'" />
              <ProfileCard v-if="selected === 'profile'" />
            </div>
          </div>
        </div>
      </div>
    </v-container>
  </div>
</template>

<style scoped>
.dashboard-container {
  min-height: 100vh;
  position: relative;
  overflow-x: hidden;
  background: var(--kubecloud-bg);
}

.hero-title {
  font-size: var(--font-size-4xl);
  font-weight: var(--font-weight-bold);
  margin-bottom: 1.5rem;
  line-height: 1.1;
  letter-spacing: -1px;
  color: var(--kubecloud-text);
}

.section-subtitle {
  font-size: var(--font-size-xl);
  color: var(--kubecloud-text-muted);
  line-height: 1.5;
  opacity: 0.92;
  margin-bottom: 0;
  font-weight: var(--font-weight-normal);
}

.dashboard-header {
  text-align: center;
  max-width: 900px;
  margin: 7rem auto 3rem auto;
  position: relative;
  z-index: 2;
  padding: 0 1rem;
}

.dashboard-content-wrapper {
  max-width: 1400px;
  margin: 0 auto;
  padding: 0 1rem;
  position: relative;
  z-index: 2;
  margin-top: 4rem;
}

.dashboard-layout {
  display: flex;
  min-height: 70vh;
  gap: 2.5rem;
  position: relative;
  z-index: 2;
  align-items: flex-start;
  margin-top: 0;
}

.dashboard-sidebar {
  flex: 0 0 280px;
  display: flex;
  flex-direction: column;
  height: fit-content;
  position: sticky;
  top: 0;
  align-self: flex-start;
  margin-top: 0;
}

.dashboard-sidebar :deep(.v-list),
.dashboard-sidebar :deep(.v-list-item) {
  background: transparent !important;
  box-shadow: none !important;
  border: none !important;
  color: inherit !important;
}

.dashboard-sidebar :deep(.v-list-item) {
  margin-bottom: 0.25rem;
  min-height: 44px;
  padding: 0.25rem 0.75rem;
  border-radius: 6px;
  display: flex;
  align-items: center;
  gap: 0.75rem;
}

.dashboard-sidebar :deep(.v-list-item:last-child) {
  margin-bottom: 0;
}

.dashboard-sidebar :deep(.v-list-item--active),
.dashboard-sidebar :deep(.sidebar-item--active) {
  background: transparent !important;
  border-left: 3px solid #3B82F6 !important;
  border-radius: 0 !important;
  color: #fff !important;
}

.dashboard-sidebar :deep(.v-list-item__prepend) {
  margin-right: 0.5rem !important;
  display: flex;
  align-items: center;
}

.dashboard-sidebar :deep(.v-list-item__prepend) .v-icon,
.dashboard-sidebar :deep(.sidebar-icon) {
  color: #f3f4f6 !important;
  background: none !important;
  filter: none !important;
}

.dashboard-sidebar :deep(.v-list-item--active) .v-list-item__prepend .v-icon,
.dashboard-sidebar :deep(.sidebar-item--active) .sidebar-icon {
  color: #3B82F6 !important;
}

.dashboard-sidebar :deep(.logout-item),
.dashboard-sidebar :deep(.v-list-item.logout-item) {
  color: #ef4444 !important;
  fill: #ef4444 !important;
}

.dashboard-sidebar :deep(.logout-item .v-icon),
.dashboard-sidebar :deep(.v-list-item.logout-item .v-icon) {
  color: #ef4444 !important;
  fill: #ef4444 !important;
}

.dashboard-main {
  flex: 1;
  min-width: 0;
}

.dashboard-cards {
  display: grid;
  grid-template-columns: repeat(auto-fit, minmax(380px, 1fr));
  gap: 2.2rem;
  width: 100%;
  align-items: stretch;
}

.dashboard-card {
  display: flex;
  flex-direction: column;
  width: 100%;
  background: var(--kubecloud-surface);
  border: 1px solid var(--kubecloud-border);
  border-radius: var(--kubecloud-radius);
  color: var(--kubecloud-text-secondary);
  padding: var(--kubecloud-spacing);
  transition: border-color 0.2s;
}

.dashboard-card:hover {
  border-color: var(--kubecloud-primary);
}

.dashboard-card-title {
  font-size: var(--font-size-h3);
  font-weight: var(--font-weight-bold);
  color: var(--kubecloud-text);
  margin-bottom: 0.5rem;
}

.dashboard-card-subtitle {
  font-size: 1.05rem;
  color: var(--kubecloud-text-muted);
  font-weight: var(--font-weight-bold);
  opacity: 0.9;
}


</style>

<|MERGE_RESOLUTION|>--- conflicted
+++ resolved
@@ -12,17 +12,12 @@
 import DashboardSidebar from '../components/DashboardSidebar.vue'
 import { userService } from '../utils/userService'
 import { useClusterStore } from '../stores/clusters'
-<<<<<<< HEAD
-import { useRoute } from 'vue-router'
-=======
 import { useNotificationStore } from '../stores/notifications'
->>>>>>> 26f7d386
 
 const userStore = useUserStore()
 const userName = computed(() => userStore.user?.username || 'User')
 
 // Initialize selected section from localStorage or default to 'overview'
-const route = useRoute()
 const selected = ref('overview')
 
 const clusterStore = useClusterStore()
@@ -47,16 +42,6 @@
 // Note: Cluster events are handled globally by the useDeploymentEvents composable
 
 onMounted(async () => {
-<<<<<<< HEAD
-  // Check for ?section=... in the URL
-  if (route.query.section && typeof route.query.section === 'string') {
-    selected.value = route.query.section
-  } else {
-    const savedSection = localStorage.getItem('dashboard-section')
-    if (savedSection) {
-      selected.value = savedSection
-    }
-=======
   try {
     // Restore selected section from localStorage
     const savedSection = localStorage.getItem(STORAGE_KEY_DASHBOARD_SECTION)
@@ -79,14 +64,6 @@
     }))
   } catch (error) {
     console.error(error);
->>>>>>> 26f7d386
-  }
-})
-
-watch(() => route.query.section, (newSection) => {
-  if (typeof newSection === 'string') {
-    selected.value = newSection
-    localStorage.setItem('dashboard-section', newSection)
   }
 })
 
