--- conflicted
+++ resolved
@@ -87,7 +87,6 @@
                 <span>No SSH keys found. Please add one in your dashboard.</span>
               </div>
             </div>
-
           </div>
         </v-form>
         </div>
@@ -185,29 +184,10 @@
 const formValid = ref(false);
 const submitting = ref(false);
 
-<<<<<<< HEAD
-=======
 // Delete confirmation dialog state
 const deleteConfirmDialog = ref(false);
 const nodeToDelete = ref<string>('');
 
-const validateNodeName = (value: string) :string|boolean =>  {
-  const msg = required('Name is required')(value) || isAlphanumeric('Node name can only contain letters, and numbers.')(value);
-  return msg ? msg : true;
-};
-const validateCPU = (value: string) :string|boolean =>  {
-  const msg = required('CPU is required')(value) || min('CPU must be at least 1',1)(+value)|| max('CPU must be at most 32',32)(+value);
-  return msg ? msg : true;
-};
-const validateRAM = (value: string) :string|boolean =>  {
-  const msg = required('RAM is required')(value) || min('RAM must be at least 0.5GB',0.5)(+value)|| max('RAM must be at most 256GB',256)(+value);
-  return msg ? msg : true;
-};
-const validateStorage = (value: string) :string|boolean =>  {
-  const msg = required('Storage is required')(value) || min('Storage must be at least 15GB',15)(+value)|| max('Storage must be at most 10000GB',10000)(+value);
-  return msg ? msg : true;
-};
->>>>>>> 7797fcfa
 onMounted(async () => {
   sshKeysLoading.value = true;
   try {
