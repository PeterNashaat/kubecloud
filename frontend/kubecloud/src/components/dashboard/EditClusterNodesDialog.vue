<template>
  <v-dialog v-model="dialog" max-width="900">
    <BaseDialogCard>
      <template #title>
        Edit Cluster Nodes
      </template>
      <template #content>
        <v-tabs v-model="editTab" class="mb-4">
          <v-tab value="list">Node List</v-tab>
          <v-tab value="add">Add Node</v-tab>
        </v-tabs>
        <div v-if="editTab === 'list'">
          <v-table v-if="editNodesWithStorage.length">
            <thead>
              <tr>
                <th>Name</th>
                <th>Type</th>
                <th>CPU</th>
                <th>RAM</th>
                <th>Storage</th>
                <th>IP</th>
                <th>Contract ID</th>
                <th>Actions</th>
              </tr>
            </thead>
            <tbody>
              <tr v-for="node in editNodesWithStorage" :key="node.name">
                <td>{{ node.original_name }}</td>
                <td>{{ node.type }}</td>
                <td>{{ node.cpu }}</td>
                <td>{{ Math.round((node.memory ?? node.ram) / 1024) }} GB</td>
                <td>{{ node.storage }} GB</td>
                <td>{{ node.ip || '-' }}</td>
                <td>{{ node.contract_id || '-' }}</td>
                <td>
                  <v-btn @click="removeNode(node.original_name)" :disabled='node.type == "leader"'><v-icon>mdi-delete</v-icon></v-btn>
                </td>
              </tr>
            </tbody>
          </v-table>
          <div v-else class="empty-list">No nodes in this cluster.</div>
        </div>
        <div v-else-if="editTab === 'add'">
          <v-form  v-model="formValid">
            <div class="add-form-wrapper">
              <v-text-field validate-on="eager" :rules="[validateNodeName]" v-model="addFormName" label="Name" />
              <v-text-field validate-on="eager" :rules="[validateCPU]" v-model.number="addFormCpu" label="CPU" type="number" min="1" />
              <v-text-field validate-on="eager" :rules="[validateRAM]" v-model.number="addFormRam" label="RAM (GB)" type="number" min="1" />
              <v-text-field validate-on="eager" :rules="[validateStorage]" v-model.number="addFormStorage" label="Storage (GB)" type="number" min="1" />
            <NodeSelect
              v-model="addFormNodeId"
              :items="availableNodesWithName"
              label="Select Node"
              :get-node-resources="node => ({ cpu: getTotalCPU(node), ram: getAvailableRAM(node), storage: getAvailableStorage(node) })"
              :cpu-label="'CPU'"
              :gpu-icon="'mdi-nvidia'"
            />
            <v-select v-model="addFormRole" :items="['master', 'worker']" label="Role" />
            <div class="ssh-key-section" style="margin-top: 1.5rem; width: 100%;">
              <label class="ssh-key-label">SSH Key</label>
              <div v-if="sshKeysLoading" class="mb-2"><v-progress-circular indeterminate size="24" color="primary" /></div>
              <v-chip-group
                v-else
                v-model="addFormSshKey"
                :multiple="false"
                column
                class="mb-2"
              >
                <v-chip
                  v-for="key in sshKeys"
                  :key="key.ID"
                  :value="key.ID"
                  color="primary"
                  class="ma-1"
                  variant="elevated"
                >
                  {{ key.name }}
                </v-chip>
              </v-chip-group>
              <div v-if="!sshKeysLoading && sshKeys.length === 0" class="ssh-alert">
                <v-icon color="error" class="mr-1">mdi-alert-circle</v-icon>
                <span>No SSH keys found. Please add one in your dashboard.</span>
              </div>
            </div>

          </div>
        </v-form>
        </div>
      </template>
      <template #actions>
        <div v-if="editTab === 'add'" class="add-form-actions">
<<<<<<< HEAD
          <v-btn variant="outlined" color="primary" :loading="addNodeLoading" :disabled="!canAssignToNode || addNodeLoading || !formValid" @click="confirmAddForm" class="mr-3">Add Node</v-btn>
          <v-btn variant="outlined" @click="dialog = false">Cancel</v-btn>
=======
          <v-btn variant="outlined" color="primary" :loading="submitting" :disabled="!canAssignToNode || submitting || !formValid" @click="confirmAddForm" class="mr-3">Add Node</v-btn>
          <v-btn variant="outlined" @click="editTab = 'list'">Cancel</v-btn>
>>>>>>> 4d5ca695
        </div>
      </template>
    </BaseDialogCard>
  </v-dialog>
</template>

<script setup lang="ts">
import { ref, computed, watch, onMounted } from 'vue';
import { getAvailableCPU, getAvailableRAM, getAvailableStorage, getTotalCPU } from '../../utils/nodeNormalizer';
import type { RentedNode } from '../../composables/useNodeManagement';
import BaseDialogCard from './BaseDialogCard.vue';
import { userService } from '../../utils/userService';
import { isAlphanumeric, required, min, max } from "../../utils/validation"
import { ROOTFS } from '../../composables/useDeployCluster';
import NodeSelect from '@/components/ui/NodeSelect.vue';
const props = defineProps<{
  modelValue: boolean,
  cluster: any,
  nodes: any[],
  loading: boolean,
  availableNodes: RentedNode[],
  onAddNode: (payload: any) => Promise<void>
}>();
const emit = defineEmits(['update:modelValue', 'nodes-updated', 'remove-node']);
const dialog = computed({
  get: () => props.modelValue,
  set: (val: boolean) => emit('update:modelValue', val)
});
const editTab = ref('list');
const editNodes = ref<any[]>(props.nodes || []);
watch(() => props.nodes, (val) => { editNodes.value = val || []; });
const editNodesWithStorage = computed(() =>
  (editNodes.value || []).map(node => ({
    ...node,
    storage: Math.round(((node.root_size || 0) + (node.disk_size || 0) + (node.storage || 0)) / 1024)
  }))
);
function removeNode(nodeName: string) {
  emit('remove-node', nodeName);
}
// Add node form state
const addFormNodeId = ref<number|null>(null);
const addFormRole = ref('master');
const addFormCpu = ref(2);
const addFormRam = ref(4);
const addFormStorage = ref(25);
const addFormName = ref('');
const addFormSshKey = ref<number|null>(null);
const sshKeys = ref<any[]>([]);
const sshKeysLoading = ref(false);
const sshKeysError = ref('');
const formValid = ref(false);
const submitting = ref(false);

const validateNodeName = (value: string) :string|boolean =>  {
  const msg = required('Name is required')(value) || isAlphanumeric('Node name can only contain letters, and numbers.')(value);
  return msg ? msg : true;
};
const validateCPU = (value: string) :string|boolean =>  {
  const msg = required('CPU is required')(value) || min('CPU must be at least 1',1)(+value)|| max('CPU must be at most 32',32)(+value);
  return msg ? msg : true;
};
const validateRAM = (value: string) :string|boolean =>  {
  const msg = required('RAM is required')(value) || min('RAM must be at least 0.5GB',0.5)(+value)|| max('RAM must be at most 256GB',256)(+value);
  return msg ? msg : true;
};
const validateStorage = (value: string) :string|boolean =>  {
  const msg = required('Storage is required')(value) || min('Storage must be at least 15GB',15)(+value)|| max('Storage must be at most 10000GB',10000)(+value);
  return msg ? msg : true;
};
onMounted(async () => {
  sshKeysLoading.value = true;
  try {
    sshKeys.value = await userService.listSshKeys();
    if (sshKeys.value.length > 0) {
      addFormSshKey.value = sshKeys.value[0].ID;
    }
  } catch (e: any) {
    sshKeysError.value = e?.message || 'Failed to load SSH keys';
  } finally {
    sshKeysLoading.value = false;
  }
});
const addFormNode = computed<RentedNode | undefined>(() => (props.availableNodes || []).find((n: RentedNode) => n.nodeId === addFormNodeId.value));
const canAssignToNode = computed(() => {
  const node = addFormNode.value;
  if (!node) return false;
  return (
    addFormCpu.value > 0 &&
    addFormRam.value > 0 &&
    addFormStorage.value > 0 &&
    addFormRam.value <= getAvailableRAM(node) &&
    addFormStorage.value <= getAvailableStorage(node)
  );
});
watch([addFormNodeId, addFormRam, addFormStorage], () => {
  const node = addFormNode.value;
  if (!node) {
    return;
  }
  if (
    addFormRam.value > getAvailableRAM(node) ||
    addFormStorage.value > getAvailableStorage(node)
  ) {
    addFormNodeId.value=null;
  }
});
async function confirmAddForm() {
  // Find selected SSH key object
  const sshKeyObj = (sshKeys.value || []).find((k: any) => k.ID === addFormSshKey.value);
  const payload = {
    name: props.cluster.cluster.name,
    token: '',
    nodes: [
      {
        name: addFormName.value,
        type: addFormRole.value,
        node_id: addFormNodeId.value,
        cpu: addFormCpu.value,
        memory: addFormRam.value * 1024,
        root_size: ROOTFS * 1024,
        disk_size: addFormStorage.value * 1024,
        env_vars: sshKeyObj ? { SSH_KEY: sshKeyObj.public_key } : {},
      }
    ]
  };
  try {
    submitting.value = true;
    await props.onAddNode(payload);
    editTab.value = 'list';
  } catch (e) {
  } finally {
    submitting.value = false;
  }
}
// Filter available nodes based on form requirements and add 'name' property for v-select display
const availableNodesWithName = computed(() =>
  (props.availableNodes || [])
    .filter(node => {
      // Only show nodes that have sufficient available resources
      const availableRAM = getAvailableRAM(node);
      const availableStorage = getAvailableStorage(node);
      const availableCPU = getAvailableCPU(node);
      return (
        addFormCpu.value <= availableCPU &&
        addFormRam.value <= availableRAM &&
        addFormStorage.value <= availableStorage
      );
    })
);
</script>
<style scoped>
.polished-error {
  color: red;
}
</style><|MERGE_RESOLUTION|>--- conflicted
+++ resolved
@@ -89,13 +89,8 @@
       </template>
       <template #actions>
         <div v-if="editTab === 'add'" class="add-form-actions">
-<<<<<<< HEAD
-          <v-btn variant="outlined" color="primary" :loading="addNodeLoading" :disabled="!canAssignToNode || addNodeLoading || !formValid" @click="confirmAddForm" class="mr-3">Add Node</v-btn>
+          <v-btn variant="outlined" color="primary" :loading="submitting" :disabled="!canAssignToNode || submitting || !formValid" @click="confirmAddForm" class="mr-3">Add Node</v-btn>
           <v-btn variant="outlined" @click="dialog = false">Cancel</v-btn>
-=======
-          <v-btn variant="outlined" color="primary" :loading="submitting" :disabled="!canAssignToNode || submitting || !formValid" @click="confirmAddForm" class="mr-3">Add Node</v-btn>
-          <v-btn variant="outlined" @click="editTab = 'list'">Cancel</v-btn>
->>>>>>> 4d5ca695
         </div>
       </template>
     </BaseDialogCard>
