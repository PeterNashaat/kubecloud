--- conflicted
+++ resolved
@@ -82,7 +82,7 @@
                 <span>No SSH keys found. Please add one in your dashboard.</span>
               </div>
             </div>
-            
+
           </div>
         </v-form>
         </div>
@@ -105,11 +105,7 @@
 import { userService } from '../../utils/userService';
 import { isAlphanumeric, required, min, max } from "../../utils/validation"
 import { ROOTFS } from '../../composables/useDeployCluster';
-<<<<<<< HEAD
 import NodeSelect from '@/components/ui/NodeSelect.vue';
-const notificationStore = useNotificationStore();
-=======
->>>>>>> 2e42c2ee
 const props = defineProps<{
   modelValue: boolean,
   cluster: any,
