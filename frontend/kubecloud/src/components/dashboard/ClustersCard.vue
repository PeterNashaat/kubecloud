<template>
  <div class="dashboard-card">
    <div class="d-flex justify-space-between align-center mb-6">
      <div class="flex-grow-1">
        <h3 class="text-h5 font-weight-bold mb-1">Kubernetes Clusters</h3>
        <p class="text-body-2 text-medium-emphasis">Manage your cloud-native infrastructure</p>
      </div>
<<<<<<< HEAD
      <v-btn variant="outlined" class="btn btn-outline" @click="goToDeployCluster">
=======
      <v-btn variant="outlined" class="mr-2" @click="goToDeployCluster">
>>>>>>> 9e84c1ba
        <v-icon icon="mdi-plus" size="16" class="mr-1"></v-icon>
        New Cluster
      </v-btn>
      <v-btn 
        v-if="filteredClusters.length > 0 && !isLoading" 
        variant="outlined" 
        color="error" 
        @click="showDeleteAllModal = true"
        :disabled="deletingAll"
      >
        <v-icon icon="mdi-delete-sweep" size="16" class="mr-1"></v-icon>
        Delete All
        <v-progress-circular v-if="deletingAll" indeterminate size="16" class="ml-2"></v-progress-circular>
      </v-btn>
    </div>
    <div class="card-content">
      <div class="d-flex gap-4 mb-6 flex-wrap">
        <v-text-field
          v-model="search"
          label="Search by name"
          prepend-inner-icon="mdi-magnify"
          clearable
          class="flex-grow-1"
          style="min-width: 220px;"
        />
        <v-select
          v-model="sortBy"
          :items="sortOptions"
          label="Sort by"
          style="min-width: 160px;"
        />
      </div>
      <v-divider class="mb-4" />
      <v-alert v-if="error" type="error" class="mb-4">{{ error }}</v-alert>
      <v-progress-linear v-if="isLoading" indeterminate color="primary" class="mb-4" />
<<<<<<< HEAD
      <div v-else-if="filteredClusters.length === 0 && !isLoading" class="empty-message">
=======
      <div v-else-if="filteredClusters.length === 0 && !isLoading" class="text-center text-medium-emphasis mt-12">
>>>>>>> 9e84c1ba
        <v-icon icon="mdi-cloud-off-outline" size="48" class="mb-2" color="grey" />
        <div>No clusters found.</div>
      </div>
      <v-table v-else class="w-100 rounded-lg overflow-hidden">
        <thead>
          <tr>
            <th @click="setSort('name')" class="cursor-pointer">Name <v-icon v-if="sortBy === 'name'" size="14">mdi-arrow-up-down</v-icon></th>
            <th @click="setSort('nodes')" class="cursor-pointer">Nodes <v-icon v-if="sortBy === 'nodes'" size="14">mdi-arrow-up-down</v-icon></th>
            <th @click="setSort('createdAt')" class="cursor-pointer">Created <v-icon v-if="sortBy === 'createdAt'" size="14">mdi-arrow-up-down</v-icon></th>
            <th>Actions</th>
          </tr>
        </thead>
        <tbody>
          <tr v-for="cluster in paginatedClusters" :key="cluster.id">
            <td>
              <span>{{ cluster.cluster.name }}</span>
              <v-chip v-if="deletingAll" size="small" color="warning" class="ml-2">
                <v-icon size="12" class="mr-1">mdi-clock</v-icon>
                Deleting...
              </v-chip>
            </td>
            <td>{{ Array.isArray(cluster.cluster.nodes) ? cluster.cluster.nodes.length : (typeof cluster.cluster.nodes === 'number' ? cluster.cluster.nodes : 0) }}</td>
            <td>{{ formatDate(cluster.created_at) }}</td>
            <td>
              <v-tooltip location="top">
                <template #activator="{ props }">
                  <v-btn icon size="small" class="mr-1" v-bind="props" @click="viewCluster(cluster.cluster.name)" :disabled="deletingAll">
                    <v-icon icon="mdi-cog" />
                  </v-btn>
                </template>
                <span>Edit cluster</span>
              </v-tooltip>
              
              <v-tooltip location="top">
                <template #activator="{ props }">
                  <v-btn icon size="small" class="mr-1" v-bind="props" @click="download(cluster.cluster.name)" :loading="downloading === cluster.cluster.name" :disabled="downloading === cluster.cluster.name || deletingAll">
                    <v-icon icon="mdi-download" />
                  </v-btn>
                </template>
                <span>Download kubeconfig file</span>
              </v-tooltip>
              
              <v-tooltip location="top">
                <template #activator="{ props }">
                  <v-btn icon size="small" class="ml-1" color="error" v-bind="props" @click="deleteCluster(cluster.cluster.name)" :disabled="deletingAll">
                    <v-icon icon="mdi-delete-outline" />
                  </v-btn>
                </template>
                <span>Delete cluster</span>
              </v-tooltip>
            </td>
          </tr>
        </tbody>
      </v-table>
      <v-pagination
        v-model="page"
        :length="pageCount"
        circle
        total-visible="7"
        class="mt-4"
      />
    </div>
    <v-dialog v-model="showDeleteModal" max-width="400">
      <v-card>
        <v-card-title>Confirm Delete</v-card-title>
        <v-card-text>Are you sure you want to delete this cluster? This action cannot be undone.</v-card-text>
        <v-card-actions>
          <v-spacer />
          <v-btn variant="outlined" color="primary" @click="showDeleteModal = false">Cancel</v-btn>
          <v-btn variant="outlined" color="error" @click="confirmDelete" :loading="deleting">Delete</v-btn>
        </v-card-actions>
      </v-card>
    </v-dialog>
    <v-dialog v-model="showDeleteAllModal" max-width="500">
      <v-card class="pa-3">
        <v-card-title>
          Delete All Deployments
        </v-card-title>
        <v-card-text>
          Are you sure you want to delete all your deployments? This action will permanently remove all your clusters and their resources.
        </v-card-text>
        <v-card-actions>
          <v-spacer />
          <v-btn variant="outlined" color="primary" @click="showDeleteAllModal = false">Cancel</v-btn>
          <v-btn 
            variant="outlined" 
            color="error" 
            @click="confirmDeleteAll" 
            :loading="deletingAll"
          >
            Delete All
          </v-btn>
        </v-card-actions>
      </v-card>
    </v-dialog>
  </div>
</template>

<script setup lang="ts">
import { ref, computed, onMounted, watch } from 'vue'
import { useRouter } from 'vue-router'
import { useClusterStore } from '../../stores/clusters'
import { useNotificationStore } from '../../stores/notifications'
import { useKubeconfig } from '../../composables/useKubeconfig'

const router = useRouter()
const clusterStore = useClusterStore()
const notificationStore = useNotificationStore()
const showDeleteModal = ref(false)
const deleting = ref(false)
const clusterToDelete = ref<string | null>(null)
const showDeleteAllModal = ref(false)
const deletingAll = ref(false)

const { download, downloading } = useKubeconfig()

const search = ref('')
const sortBy = ref('createdAt')
const page = ref(1)
const pageSize = 5

const sortOptions = [
  { value: 'name', title: 'Name' },
  { value: 'createdAt', title: 'Created' },
  { value: 'nodes', title: 'Nodes' },
]


const error = computed(() => clusterStore.error)
<<<<<<< HEAD
const isLoading = computed(() => clusterStore.isLoading || loading.value)
watch([() => clusterStore.clusters.length, () => clusterStore.isLoading], ([clustersLength, isClusterLoading]) => {
  if (!isClusterLoading && clustersLength === 0) {
    fetchRentedNodes()
  }
})
=======
const isLoading = computed(() => clusterStore.isLoading)
>>>>>>> 9e84c1ba

function setSort(field: string) {
  sortBy.value = field
}

onMounted(() => {
  clusterStore.fetchClusters()
})

const filteredClusters = computed(() => {
  let clusters = [...clusterStore.clusters]
  if (search.value) {
    clusters = clusters.filter(c => c.project_name.toLowerCase().includes(search.value.toLowerCase()))
  }
  // Sorting
  clusters.sort((a, b) => {
    if (sortBy.value === 'name') return a.project_name.localeCompare(b.project_name)
    if (sortBy.value === 'createdAt') return new Date(b.created_at).getTime() - new Date(a.created_at).getTime()
    if (sortBy.value === 'nodes') {
      const aNodes = Array.isArray(a.cluster.nodes) ? a.cluster.nodes.length : (typeof a.cluster.nodes === 'number' ? a.cluster.nodes : 0)
      const bNodes = Array.isArray(b.cluster.nodes) ? b.cluster.nodes.length : (typeof b.cluster.nodes === 'number' ? b.cluster.nodes : 0)
      return bNodes - aNodes
    }
    return 0
  })
  return clusters
})

const pageCount = computed(() => Math.ceil(filteredClusters.value.length / pageSize))

const paginatedClusters = computed(() => {
  const start = (page.value - 1) * pageSize
  return filteredClusters.value.slice(start, start + pageSize)
})

const viewCluster = (projectName: string) => {
  router.push(`/clusters/${projectName}`)
}

function deleteCluster(projectName: string) {
  clusterToDelete.value = projectName
  showDeleteModal.value = true
}

const goToDeployCluster = () => {
  router.push('/deploy')
}

async function confirmDelete() {
  if (!clusterToDelete.value) return
  
  deleting.value = true
  try {
    await clusterStore.deleteCluster(clusterToDelete.value)
    notificationStore.info('Cluster Removal Started', `Cluster is being removed in the background. You will be notified when the operation completes.`)
  } catch (error: any) {
  } finally {
    showDeleteModal.value = false
    deleting.value = false
    clusterToDelete.value = null
  }
}

async function confirmDeleteAll() {
  if (filteredClusters.value.length === 0) return

  deletingAll.value = true
  try {
    await clusterStore.deleteAllDeployments()
    notificationStore.info('Delete All Started', `All your deployments are being deleted. The table will update automatically as deletions complete.`)
  } catch (error: any) {
    notificationStore.error('Delete All Failed', error?.message || 'Failed to delete all deployments')
    deletingAll.value = false // Reset on error
  } finally {
    showDeleteAllModal.value = false
  }
}

function formatDate(dateStr: string) {
  const date = new Date(dateStr)
  return date.toLocaleDateString() + ' ' + date.toLocaleTimeString([], { hour: '2-digit', minute: '2-digit' })
}

// Watch for clusters to be removed and reset deletingAll state
watch(() => clusterStore.clusters.length, (newLength) => {
  if (newLength === 0 && deletingAll.value) {
    deletingAll.value = false
  }
})
</script><|MERGE_RESOLUTION|>--- conflicted
+++ resolved
@@ -5,11 +5,7 @@
         <h3 class="text-h5 font-weight-bold mb-1">Kubernetes Clusters</h3>
         <p class="text-body-2 text-medium-emphasis">Manage your cloud-native infrastructure</p>
       </div>
-<<<<<<< HEAD
-      <v-btn variant="outlined" class="btn btn-outline" @click="goToDeployCluster">
-=======
       <v-btn variant="outlined" class="mr-2" @click="goToDeployCluster">
->>>>>>> 9e84c1ba
         <v-icon icon="mdi-plus" size="16" class="mr-1"></v-icon>
         New Cluster
       </v-btn>
@@ -45,11 +41,7 @@
       <v-divider class="mb-4" />
       <v-alert v-if="error" type="error" class="mb-4">{{ error }}</v-alert>
       <v-progress-linear v-if="isLoading" indeterminate color="primary" class="mb-4" />
-<<<<<<< HEAD
-      <div v-else-if="filteredClusters.length === 0 && !isLoading" class="empty-message">
-=======
       <div v-else-if="filteredClusters.length === 0 && !isLoading" class="text-center text-medium-emphasis mt-12">
->>>>>>> 9e84c1ba
         <v-icon icon="mdi-cloud-off-outline" size="48" class="mb-2" color="grey" />
         <div>No clusters found.</div>
       </div>
@@ -179,16 +171,7 @@
 
 
 const error = computed(() => clusterStore.error)
-<<<<<<< HEAD
-const isLoading = computed(() => clusterStore.isLoading || loading.value)
-watch([() => clusterStore.clusters.length, () => clusterStore.isLoading], ([clustersLength, isClusterLoading]) => {
-  if (!isClusterLoading && clustersLength === 0) {
-    fetchRentedNodes()
-  }
-})
-=======
 const isLoading = computed(() => clusterStore.isLoading)
->>>>>>> 9e84c1ba
 
 function setSort(field: string) {
   sortBy.value = field
