<template>
  <div class="manage-cluster-container">
    <div class="container">
      <v-container fluid class="pa-0">
        <div v-if="loading" class="d-flex justify-center align-center" style="min-height: 60vh;">
          <v-progress-circular indeterminate color="primary" size="48" />
        </div>
        <div v-else-if="notFound" class="d-flex flex-column justify-center align-center" style="min-height: 60vh;">
          <h2>Cluster Not Found</h2>
          <v-btn color="primary" @click="goBack">Back to Dashboard</v-btn>
        </div>
        <div v-else-if="cluster" class="manage-header mb-6">
          <div class="manage-header-content">
            <h1 class="manage-title">{{ cluster?.cluster?.name || '-' }}</h1>
            <p class="manage-subtitle">Manage your Kubernetes cluster configuration and resources</p>
          </div>
        </div>
        <div v-if="!loading && !notFound && cluster" class="manage-content-wrapper">
          <div class="status-actions align-end">
            <v-btn variant="outlined" class="btn btn-outline" @click="openKubeconfigModal">
              <v-icon icon="mdi-eye" class="mr-2"></v-icon>
              Show Kubeconfig
            </v-btn>
            <v-btn variant="outlined" class="btn btn-outline" @click="openEditClusterNodesDialog">
              <v-icon icon="mdi-pencil" class="mr-2"></v-icon>
              Edit Cluster
            </v-btn>
            <v-btn variant="outlined" class="btn btn-outline" color="error" @click="openDeleteModal">
              <v-icon icon="mdi-delete" class="mr-2"></v-icon>
              Delete
            </v-btn>
          </div>
          <div class="main-content-card modern-cluster-card">
            <div class="modern-cluster-info">
              <div class="cluster-info-grid">
                <div class="info-label">Project Name</div>
                <div>{{ cluster.cluster.name || '-' }}</div>
                <div class="info-label">CPU</div>
                <div>{{ totalCPU }}</div>
                <div class="info-label">Created</div>
                <div>{{ formatDate(cluster.created_at) }}</div>
                <div class="info-label">Storage</div>
                <div>{{ Math.round(totalStorage / 1024) }} GB</div>
                <div class="info-label">Last Updated</div>
                <div>{{ formatDate(cluster.updated_at) }}</div>

                <div class="info-label">RAM</div>
                <div>{{ Math.round(totalRam / 1024) }} GB</div>
              </div>
            </div>
            <div class="nodes-section mt-8">
              <h3 class="dashboard-card-title mb-4">
                <v-icon icon="mdi-lan" class="mr-2"></v-icon>
                Cluster Nodes
              </h3>
              <v-table v-if="filteredNodes.length">
                <thead>
                  <tr>
                    <th>Name</th>
                    <th>Type</th>
                    <th>CPU</th>
                    <th>RAM</th>
                    <th>Storage</th>
                    <th>IP</th>
                    <th>Mycelium IP</th>
                    <th>Planetary IP</th>
                    <th>Contract ID</th>
                  </tr>
                </thead>
                <tbody>
                  <tr v-for="node in filteredNodes" :key="node.node_id">
                    <td>{{ node.original_name }}</td>
                    <td>{{ node.type }}</td>
                    <td>{{ node.cpu }}</td>
                    <td>{{ Math.round(node.memory / 1024) }} GB</td>
                    <td>{{ Math.round((node.root_size + node.disk_size) / 1024) }} GB</td>
                    <td>
                      <span class="truncate-cell">
                        {{ node.ip || '-' }}
                      </span>
                    </td>
                    <td>
                      <span v-if="node.mycelium_ip" class="full-ip-cell">
                        {{ node.mycelium_ip }}
                      </span>
                      <span v-else>-</span>
                    </td>
                    <td>
                      <v-tooltip activator="parent" location="top" v-if="node.planetary_ip">
                        <template #activator="{ props }">
                          <span class="truncate-cell" v-bind="props">
                            {{ node.planetary_ip }}
                          </span>
                        </template>
                        <span>{{ node.planetary_ip }}</span>
                      </v-tooltip>
                      <span v-else>-</span>
                    </td>
                    <td>{{ node.contract_id || '-' }}</td>
                  </tr>
                </tbody>
              </v-table>
              <div v-else class="empty-message">No node details available.</div>
            </div>
          </div>
        </div>
      </v-container>
    </div>

    <!-- Kubeconfig Modal -->
    <component :is="KubeconfigDialog"
      v-model="kubeconfigDialog"
      :projectName="projectName"
      :loading="kubeconfigLoading"
      :error="kubeconfigError"
      :content="kubeconfigContent"
      @copy="copyKubeconfig"
      @download="downloadKubeconfigFile"
    />

    <!-- Delete Confirmation Modal -->
    <component :is="DeleteClusterDialog"
      v-model="showDeleteModal"
      :loading="deletingCluster"
      @confirm="confirmDelete"
    />

    <!-- Edit Cluster Nodes Modal -->
    <component :is="EditClusterNodesDialog"
      v-model="editClusterNodesDialog"
      :cluster="cluster"
      :nodes="filteredNodes"
      :loading="nodesLoading"
      :available-nodes="availableNodes"
      :add-form-error="addFormError"
      :add-form-node="addFormNode"
      :can-assign-to-node="canAssignToNode"
      :add-node-loading="addNodeLoading"
      :available-ssh-keys="sshKeys"
      @add-node="addNode"
      @remove-node="handleRemoveNode"
    />
  </div>
</template>

<script setup lang="ts">
import { ref, computed, onMounted, watch, defineAsyncComponent } from 'vue'
import { useRouter, useRoute } from 'vue-router'
import { useClusterStore } from '../../stores/clusters'
import { api } from '../../utils/api'
import { useNodeManagement, type RentedNode } from '../../composables/useNodeManagement'
<<<<<<< HEAD
import { useDeploymentEvents } from '../../composables/useDeploymentEvents';
=======
import { useNotificationStore } from '../../stores/notifications'

import { getAvailableCPU, getAvailableRAM, getAvailableStorage } from '../../utils/nodeNormalizer'
>>>>>>> 26f7d386

import { formatDate } from '../../utils/dateUtils'

// Import dialogs
const EditClusterNodesDialog = defineAsyncComponent(() => import('./EditClusterNodesDialog.vue'))
const KubeconfigDialog = defineAsyncComponent(() => import('./KubeconfigDialog.vue'))
const DeleteClusterDialog = defineAsyncComponent(() => import('./DeleteClusterDialog.vue'))

const router = useRouter()
const route = useRoute()
const clusterStore = useClusterStore()

const loading = ref(true)
const notFound = ref(false)

const projectName = computed(() => route.params.id?.toString() || '')
const cluster = computed(() =>
  clusterStore.clusters.find(c => c.cluster.name === projectName.value)
)

const filteredNodes = computed(() => {
  if (Array.isArray(cluster.value?.cluster.nodes)) {
    return cluster.value.cluster.nodes.filter(node => typeof node === 'object' && node !== null)
  }
  return []
})

const totalCPU = computed(() => {
  return filteredNodes.value.length
    ? filteredNodes.value.reduce((sum, node) => sum + (typeof node.cpu === 'number' ? node.cpu : 0), 0)
    : '-'
})
const totalRam = computed(() => {
  return filteredNodes.value.length
    ? filteredNodes.value.reduce((sum, node) => sum + (typeof node.memory === 'number' ? node.memory : 0), 0)
    : '-'
})
const totalStorage = computed(() => {
  return filteredNodes.value.length
    ? filteredNodes.value.reduce((sum, node) => sum + ((typeof node.root_size === 'number' ? node.root_size : 0) + (typeof node.disk_size === 'number' ? node.disk_size : 0)), 0)
    : '-'
})

const kubeconfigDialog = ref(false)
const kubeconfigContent = ref('')
const kubeconfigLoading = ref(false)
const kubeconfigError = ref('')

async function showKubeconfig() {
  kubeconfigLoading.value = true
  kubeconfigError.value = ''
  kubeconfigContent.value = ''
  try {
    const response = await api.get(`/v1/deployments/${projectName.value}/kubeconfig`, { requiresAuth: true, showNotifications: false })
    const data = response.data as { kubeconfig?: string }
    kubeconfigContent.value = data.kubeconfig || ''
  } catch (err: any) {
    kubeconfigError.value = err?.message || 'Failed to fetch kubeconfig'
  } finally {
    kubeconfigLoading.value = false
  }
}

function openKubeconfigModal() {
  kubeconfigDialog.value = true
  if (!kubeconfigContent.value && !kubeconfigLoading.value) {
    showKubeconfig()
  }
}

function copyKubeconfig() {
  if (kubeconfigContent.value) {
    navigator.clipboard.writeText(kubeconfigContent.value)
  }
}

function downloadKubeconfigFile() {
  if (!kubeconfigContent.value) return
  const blob = new Blob([kubeconfigContent.value], { type: 'application/x-yaml' })
  const url = URL.createObjectURL(blob)
  const a = document.createElement('a')
  a.href = url
  a.download = `${projectName.value}-kubeconfig.yaml`
  document.body.appendChild(a)
  a.click()
  setTimeout(() => {
    document.body.removeChild(a)
    URL.revokeObjectURL(url)
  }, 100)
}

const showDeleteModal = ref(false)
const deletingCluster = ref(false)

async function confirmDelete() {
  deletingCluster.value = true
  showDeleteModal.value = false

  if (cluster.value) {
    try {
      await clusterStore.deleteCluster(cluster.value.cluster.name)
      notificationStore.info('Cluster Removal Started', 'Cluster is being removed in the background. You will be notified when the operation completes.');
      goBack()
    } catch (e: any) {
      const errorMessage = e?.message || 'Failed to delete cluster';
      notificationStore.error('Delete Cluster Failed', errorMessage);
    }
  }
  deletingCluster.value = false
}

function openDeleteModal() {
  showDeleteModal.value = true
}

const loadCluster = async () => {
  loading.value = true
  notFound.value = false
  try {
    if (!clusterStore.clusters.length) {
      await clusterStore.fetchClusters()
    }
    if (!cluster.value) {
      notFound.value = true
    }
  } catch (e) {
    notFound.value = true
  } finally {
    loading.value = false
  }
}

onMounted(loadCluster)
watch(() => projectName.value, loadCluster)

// Watch for cluster updates and refresh data when needed
watch(() => clusterStore.clusters, (newClusters) => {
  // Update editNodes if dialog is open
  if (editClusterNodesDialog.value && cluster.value) {
    const updatedCluster = newClusters.find(c => c.project_name === cluster.value?.project_name)
    if (updatedCluster?.cluster?.nodes && Array.isArray(updatedCluster.cluster.nodes)) {
      editNodes.value = updatedCluster.cluster.nodes.map((n: any) => ({ ...n }))
    }
  }
}, { deep: true })

const goBack = () => {
  router.push('/dashboard')
}

const editClusterNodesDialog = ref(false)

// Dummy state for masters/workers (replace with real cluster data)
const editNodes = ref<any[]>([])

async function openEditClusterNodesDialog() {
  const nodesRaw = cluster.value?.cluster?.nodes;
  const nodes = Array.isArray(nodesRaw) ? nodesRaw : [];
  editNodes.value = nodes.map(n => ({ ...n }));
  editClusterNodesDialog.value = true;
  await fetchRentedNodes();
}

const addNodeLoading = ref(false)
const availableNodes = computed<RentedNode[]>(() => {
  return rentedNodes.value.filter((node: RentedNode) => {
    const availRAM = getAvailableRAM(node);
    const availStorage = getAvailableStorage(node);
    return availRAM > 0 && availStorage > 0;
  });
});

const { rentedNodes, loading: nodesLoading, fetchRentedNodes, addNodeToDeployment, removeNodeFromDeployment } = useNodeManagement()
const { onTaskEvent } = useDeploymentEvents();

// Notification store
const notificationStore = useNotificationStore()

// SSH keys state
const sshKeys = ref<any[]>([])
const addFormNodeId = ref(null);
const addFormRole = ref('master');
const addFormCpu = ref(1);
const addFormRam = ref(1);
const addFormStorage = ref(1);
const addFormError = ref('');

const addFormNode = computed<RentedNode | undefined>(() => availableNodes.value.find((n: RentedNode) => n.nodeId === addFormNodeId.value));

const canAssignToNode = computed(() => {
  const node = addFormNode.value;
  if (!node) return false;
  return (
    addFormCpu.value > 0 &&
    addFormRam.value > 0 &&
    addFormStorage.value > 0 &&
    addFormCpu.value <= getAvailableCPU(node) &&
    addFormRam.value <= getAvailableRAM(node) &&
    addFormStorage.value <= getAvailableStorage(node)
  );
});

watch([addFormNodeId, addFormCpu, addFormRam, addFormStorage], () => {
  const node = addFormNode.value;
  if (!node) {
    addFormError.value = '';
    return;
  }
  if (
    addFormCpu.value > getAvailableCPU(node) ||
    addFormRam.value > getAvailableRAM(node) ||
    addFormStorage.value > getAvailableStorage(node)
  ) {
    addFormError.value = 'Requested resources exceed available for the selected node.';
  } else {
    addFormError.value = '';
  }
});

async function addNode(payload: any) {
  // Accepts a cluster payload with a nodes array
  if (!payload || !payload.name || !Array.isArray(payload.nodes) || payload.nodes.length === 0) {
    addFormError.value = 'Invalid node payload.';
    notificationStore.error('Add Node Error', 'Invalid node payload.');
    return;
  }
  addNodeLoading.value = true;
  addFormError.value = '';
  try {
    await addNodeToDeployment(payload.name, payload);

    // Reset add form state
    addFormNodeId.value = null;
    addFormRole.value = 'master';
    addFormCpu.value = 1;
    addFormRam.value = 1;
    addFormStorage.value = 1;
    if (!cluster.value?.cluster?.name) throw new Error('Cluster name missing');
    // Build the node object as expected by the backend
    const sshKey = cluster.value.cluster.env_vars?.SSH_KEY || '';
    const k3sToken = cluster.value.cluster.env_vars?.K3S_TOKEN || cluster.value.cluster.token || '';
    const nodeName = `node${Date.now()}`;
    // Convert RAM and storage to MB and enforce minimums
    const memoryMB = Math.max(Math.round(payload.ram * 1024), 256); // RAM in GB to MB, min 256MB
    const diskSizeMB = Math.max(Math.round(payload.storage * 1024), 1024); // Storage in GB to MB, min 1GB
    const rootSizeMB = 10240; // You may want to make this user-configurable
    const nodeObj = {
      name: nodeName,
      type: payload.role,
      node_id: payload.nodeId,
      cpu: payload.vcpu,
      memory: memoryMB,
      root_size: rootSizeMB,
      disk_size: diskSizeMB,
      env_vars: {
        SSH_KEY: sshKey,
        K3S_TOKEN: k3sToken
      }
    };
    const clusterPayload = {
      name: cluster.value.cluster.name,
      nodes: [nodeObj]
    };
    const response = await addNodeToDeployment(cluster.value.cluster.name, clusterPayload);
    const taskId = response.data.task_id;
    if (!taskId) throw new Error('No task ID returned from backend');
    // Wait for the deployment event for this task
    await new Promise<void>((resolve, reject) => {
      const unsubscribe = onTaskEvent(taskId, async (event: any) => {
        const status = event.data?.status || event.data?.Status || event.status;
        if (status === 'completed' || status === 'success') {
          await fetchRentedNodes();
          await clusterStore.fetchClusters();
          // Update editNodes with the latest nodes from the refreshed cluster
          const updatedCluster = clusterStore.clusters.find(c => c.project_name === cluster.value?.project_name);
          editNodes.value = updatedCluster?.cluster?.nodes && Array.isArray(updatedCluster.cluster.nodes) ? updatedCluster.cluster.nodes.map((n: any) => ({ ...n })) : [];
          // Reset add form state
          addFormNodeId.value = null;
          addFormRole.value = 'master';
          addFormVcpu.value = 1;
          addFormRam.value = 1;
          addFormStorage.value = 1;
          addNodeLoading.value = false;
          unsubscribe();
          resolve();
        } else if (status === 'failed' || status === 'error') {
          addFormError.value = event.data?.message || event.message || 'Failed to add node';
          addNodeLoading.value = false;
          unsubscribe();
          reject(new Error(addFormError.value));
        }
      });
    });
  } catch (e: any) {
<<<<<<< HEAD
    addFormError.value = e?.message || 'Failed to add node';
=======
    const errorMessage = e?.message || 'Failed to add node';
    addFormError.value = errorMessage;
    notificationStore.error('Add Node Failed', errorMessage);
  } finally {
>>>>>>> 26f7d386
    addNodeLoading.value = false;
  }
}

async function handleRemoveNode(nodeName: string) {
  if (!cluster.value?.cluster?.name) return;
  try {
    await removeNodeFromDeployment(cluster.value.cluster.name, nodeName);
    notificationStore.info('Node Removal Started', `Node is being removed from the cluster in the background. You will be notified when the operation completes.`);
  } catch (e: any) {
    const errorMessage = e?.message || 'Failed to remove node';
    notificationStore.error('Remove Node Failed', errorMessage);
  }
}

</script>

<style scoped>
.manage-cluster-container {
  margin-top: 10rem;
  min-height: 100vh;
  background: var(--color-bg);
  padding: 0;
}
.manage-header {
  margin-bottom: var(--space-8);
}
.manage-title {
  font-size: var(--font-size-3xl);
  font-weight: var(--font-weight-bold);
  color: var(--color-text);
  margin: 0 0 var(--space-2) 0;
}
.manage-subtitle {
  font-size: var(--font-size-lg);
  color: var(--color-text-secondary);
  margin: 0;
}
.status-actions {
  display: flex;
  gap: var(--space-3);
}
.status-actions.align-end {
  display: flex;
  justify-content: flex-end;
  gap: var(--space-3);
  margin-bottom: var(--space-4);
}
.main-content-card {
  padding: unset !important;
  overflow: hidden;
}
.modern-cluster-card {
  background: rgba(255,255,255,0.03);
  border-radius: 0.25rem;
  padding: 2.5rem 2.5rem 2rem 2.5rem !important;
}
.modern-cluster-info {
  display: flex;
  flex-direction: column;
  gap: 2rem;
  margin-bottom: 2.5rem;
}
.cluster-title {
  font-size: 2rem;
  font-weight: 700;
  color: var(--color-text);
  margin-bottom: 1.5rem;
}
.cluster-info-grid {
  display: grid;
  grid-template-columns: 1fr 1.5fr 1fr 1.5fr;
  gap: 0.7rem 2.5rem;
  align-items: center;
}
.info-label {
  color: var(--color-text-muted);
  font-size: 1rem;
  font-weight: 500;
  text-align: right;
}
.nodes-section {
  margin-top: 2rem;
}
.dashboard-card-title {
  font-size: 1.2rem;
  font-weight: 600;
  color: var(--color-text);
  display: flex;
  align-items: center;
}
.truncate-cell {
  display: inline-flex;
  align-items: center;
  max-width: 220px;
  overflow: hidden;
  text-overflow: ellipsis;
  white-space: nowrap;
  vertical-align: bottom;
}
.full-ip-cell {
  display: inline-flex;
  align-items: center;
  word-break: break-all;
  white-space: normal;
  vertical-align: bottom;
  max-width: 300px;
}
.empty-message {
  color: var(--color-text-muted);
  text-align: center;
  margin: 2rem 0;
}
@media (max-width: 900px) {
  .cluster-info-grid {
    grid-template-columns: 1fr 1.5fr;
  }
}
@media (max-width: 600px) {
  .modern-cluster-card {
    padding: 1.2rem 0.5rem 1rem 0.5rem;
  }
  .cluster-title {
    font-size: 1.3rem;
  }
  .cluster-info-grid {
    grid-template-columns: 1fr;
    gap: 0.5rem 1rem;
  }
  .info-label {
    font-size: 1rem;
    text-align: left;
  }
}
</style><|MERGE_RESOLUTION|>--- conflicted
+++ resolved
@@ -149,13 +149,9 @@
 import { useClusterStore } from '../../stores/clusters'
 import { api } from '../../utils/api'
 import { useNodeManagement, type RentedNode } from '../../composables/useNodeManagement'
-<<<<<<< HEAD
-import { useDeploymentEvents } from '../../composables/useDeploymentEvents';
-=======
 import { useNotificationStore } from '../../stores/notifications'
 
 import { getAvailableCPU, getAvailableRAM, getAvailableStorage } from '../../utils/nodeNormalizer'
->>>>>>> 26f7d386
 
 import { formatDate } from '../../utils/dateUtils'
 
@@ -329,7 +325,6 @@
 });
 
 const { rentedNodes, loading: nodesLoading, fetchRentedNodes, addNodeToDeployment, removeNodeFromDeployment } = useNodeManagement()
-const { onTaskEvent } = useDeploymentEvents();
 
 // Notification store
 const notificationStore = useNotificationStore()
@@ -393,71 +388,11 @@
     addFormCpu.value = 1;
     addFormRam.value = 1;
     addFormStorage.value = 1;
-    if (!cluster.value?.cluster?.name) throw new Error('Cluster name missing');
-    // Build the node object as expected by the backend
-    const sshKey = cluster.value.cluster.env_vars?.SSH_KEY || '';
-    const k3sToken = cluster.value.cluster.env_vars?.K3S_TOKEN || cluster.value.cluster.token || '';
-    const nodeName = `node${Date.now()}`;
-    // Convert RAM and storage to MB and enforce minimums
-    const memoryMB = Math.max(Math.round(payload.ram * 1024), 256); // RAM in GB to MB, min 256MB
-    const diskSizeMB = Math.max(Math.round(payload.storage * 1024), 1024); // Storage in GB to MB, min 1GB
-    const rootSizeMB = 10240; // You may want to make this user-configurable
-    const nodeObj = {
-      name: nodeName,
-      type: payload.role,
-      node_id: payload.nodeId,
-      cpu: payload.vcpu,
-      memory: memoryMB,
-      root_size: rootSizeMB,
-      disk_size: diskSizeMB,
-      env_vars: {
-        SSH_KEY: sshKey,
-        K3S_TOKEN: k3sToken
-      }
-    };
-    const clusterPayload = {
-      name: cluster.value.cluster.name,
-      nodes: [nodeObj]
-    };
-    const response = await addNodeToDeployment(cluster.value.cluster.name, clusterPayload);
-    const taskId = response.data.task_id;
-    if (!taskId) throw new Error('No task ID returned from backend');
-    // Wait for the deployment event for this task
-    await new Promise<void>((resolve, reject) => {
-      const unsubscribe = onTaskEvent(taskId, async (event: any) => {
-        const status = event.data?.status || event.data?.Status || event.status;
-        if (status === 'completed' || status === 'success') {
-          await fetchRentedNodes();
-          await clusterStore.fetchClusters();
-          // Update editNodes with the latest nodes from the refreshed cluster
-          const updatedCluster = clusterStore.clusters.find(c => c.project_name === cluster.value?.project_name);
-          editNodes.value = updatedCluster?.cluster?.nodes && Array.isArray(updatedCluster.cluster.nodes) ? updatedCluster.cluster.nodes.map((n: any) => ({ ...n })) : [];
-          // Reset add form state
-          addFormNodeId.value = null;
-          addFormRole.value = 'master';
-          addFormVcpu.value = 1;
-          addFormRam.value = 1;
-          addFormStorage.value = 1;
-          addNodeLoading.value = false;
-          unsubscribe();
-          resolve();
-        } else if (status === 'failed' || status === 'error') {
-          addFormError.value = event.data?.message || event.message || 'Failed to add node';
-          addNodeLoading.value = false;
-          unsubscribe();
-          reject(new Error(addFormError.value));
-        }
-      });
-    });
   } catch (e: any) {
-<<<<<<< HEAD
-    addFormError.value = e?.message || 'Failed to add node';
-=======
     const errorMessage = e?.message || 'Failed to add node';
     addFormError.value = errorMessage;
     notificationStore.error('Add Node Failed', errorMessage);
   } finally {
->>>>>>> 26f7d386
     addNodeLoading.value = false;
   }
 }
