# Getting Started with Mycelium Cloud

Welcome to Mycelium Cloud, a comprehensive platform for deploying and managing Kubernetes clusters on the decentralized ThreeFold Grid infrastructure.

## Overview

Mycelium Cloud provides a complete solution for cloud-native applications with:

- **Decentralized Infrastructure**: Deploy on ThreeFold Grid's distributed network
- **Kubernetes Management**: Full K3s cluster deployment and management
- **IPv6 Networking**: Mycelium peer-to-peer networking
- **High Availability**: Multi-master cluster support

## Architecture

Mycelium Cloud uses peer-to-peer networking that enables:

- **Direct Node Access**: Each node gets a unique Mycelium IP address
- **Cross-Node Communication**: Services communicate across nodes using Mycelium networking
- **Secure Communication**: All traffic is encrypted through the Mycelium network
- **No Public IPs Required**: Services accessible via Mycelium IPs

**Network Flow**: `User Machine → Mycelium Network → Cluster Node → Service`

## Quick Start

### 1. Account Setup

1. **Sign Up**: Create your account from signup page
2. **Verify Email**: Check your email and verify your account
3. **Add Funds**: Navigate to your dashboard and add credits to your account
4. **Add SSH Key**: Navigate to Add SSH card and upload your public SSH key

### 2. Deploy Your First Cluster

1. **Access Deploy**: Click "Deploy Cluster" from your dashboard
2. **Configure VMs**: Define your virtual machines:
   - Choose CPU, memory, and storage requirements
   - Select the number of master and worker nodes
3. **Select Nodes**: Choose ThreeFold Grid nodes for deployment
4. **Review & Deploy**: Confirm your configuration and deploy

### 3. Access Your Cluster

#### Download Kubeconfig

1. Go to dashboard → Clusters → Click download icon (⬇️)
2. Set kubeconfig: `export KUBECONFIG=/path/to/config`
3. Test: `kubectl get nodes`

#### SSH Access

1. **Find Mycelium IPs**: Check cluster details page for node IPs
2. **Download Mycelium Binary**:

   ```bash
   wget https://github.com/threefoldtech/mycelium/releases/latest/download/mycelium-private-x86_64-unknown-linux-musl.tar.gz
   tar -xzf mycelium-private-x86_64-unknown-linux-musl.tar.gz
   sudo chmod +x mycelium-private
   sudo mv mycelium-private /usr/local/bin/mycelium
   ```

3. **Start Mycelium**:

   ```bash
   sudo mycelium --peers tcp://188.40.132.242:9651 tcp://136.243.47.186:9651 tcp://185.69.166.7:9651 tcp://185.69.166.8:9651 tcp://65.21.231.58:9651 tcp://65.109.18.113:9651 tcp://209.159.146.190:9651 tcp://5.78.122.16:9651 tcp://5.223.43.251:9651 tcp://142.93.217.194:9651
   ```

<<<<<<< HEAD
4. **SSH to nodes**: `ssh root@<mycelium-ip>`
=======
4. **SSH to nodes**: `ssh root@<mycelium-ip>`

<!-- > **Note**: Mycelium is only needed for SSH access. Normal kubectl operations work without it. -->
>>>>>>> b996f97d
<|MERGE_RESOLUTION|>--- conflicted
+++ resolved
@@ -66,10 +66,6 @@
    sudo mycelium --peers tcp://188.40.132.242:9651 tcp://136.243.47.186:9651 tcp://185.69.166.7:9651 tcp://185.69.166.8:9651 tcp://65.21.231.58:9651 tcp://65.109.18.113:9651 tcp://209.159.146.190:9651 tcp://5.78.122.16:9651 tcp://5.223.43.251:9651 tcp://142.93.217.194:9651
    ```
 
-<<<<<<< HEAD
-4. **SSH to nodes**: `ssh root@<mycelium-ip>`
-=======
 4. **SSH to nodes**: `ssh root@<mycelium-ip>`
 
-<!-- > **Note**: Mycelium is only needed for SSH access. Normal kubectl operations work without it. -->
->>>>>>> b996f97d
+**Note**: Mycelium is only needed for SSH access. Normal kubectl operations work without it.
